--- conflicted
+++ resolved
@@ -145,12 +145,9 @@
 OBJS-$(CONFIG_CLJR_ENCODER)            += cljr.o
 OBJS-$(CONFIG_CLLC_DECODER)            += cllc.o
 OBJS-$(CONFIG_COOK_DECODER)            += cook.o
-<<<<<<< HEAD
-OBJS-$(CONFIG_CPIA_DECODER)            += cpia.o
-=======
 OBJS-$(CONFIG_COMFORTNOISE_DECODER)    += cngdec.o celp_filters.o
 OBJS-$(CONFIG_COMFORTNOISE_ENCODER)    += cngenc.o
->>>>>>> 14f031d7
+OBJS-$(CONFIG_CPIA_DECODER)            += cpia.o
 OBJS-$(CONFIG_CSCD_DECODER)            += cscd.o
 OBJS-$(CONFIG_CYUV_DECODER)            += cyuv.o
 OBJS-$(CONFIG_DCA_DECODER)             += dcadec.o dca.o dcadsp.o      \
