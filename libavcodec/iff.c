--- conflicted
+++ resolved
@@ -40,7 +40,7 @@
 } mask_type;
 
 typedef struct {
-    AVFrame frame;
+    AVFrame *frame;
     int planesize;
     uint8_t * planebuf;
     uint8_t * ham_buf;      ///< temporary buffer for planar to chunky conversation
@@ -360,16 +360,14 @@
     if (!s->planebuf)
         return AVERROR(ENOMEM);
 
-<<<<<<< HEAD
     s->bpp = avctx->bits_per_coded_sample;
-    avcodec_get_frame_defaults(&s->frame);
+    s->frame = av_frame_alloc();
+    if (!s->frame)
+        return AVERROR(ENOMEM);
 
     if ((err = extract_header(avctx, NULL)) < 0)
         return err;
-    s->frame.reference = 3;
-
-=======
->>>>>>> 759001c5
+
     return 0;
 }
 
@@ -528,7 +526,6 @@
     }
 }
 
-<<<<<<< HEAD
 /**
  * Decode RGBN buffer
  * @param[out] dst Destination buffer
@@ -544,15 +541,6 @@
         length = pixel & 0x7;
         pixel >>= 4;
         DECODE_RGBX_COMMON(uint16_t)
-=======
-    if ((res = ff_reget_buffer(avctx, &s->frame)) < 0)
-        return res;
-
-    if (!s->init && avctx->bits_per_coded_sample <= 8 &&
-        avctx->pix_fmt != AV_PIX_FMT_GRAY8) {
-        if ((res = cmap_read_palette(avctx, (uint32_t*)s->frame.data[1])) < 0)
-            return res;
->>>>>>> 759001c5
     }
 }
 
@@ -655,20 +643,11 @@
     }
 }
 
-<<<<<<< HEAD
 static int unsupported(AVCodecContext *avctx)
 {
     IffContext *s = avctx->priv_data;
     av_log_ask_for_sample(avctx, "unsupported bitmap (compression %i, bpp %i, ham %i)\n", s->compression, s->bpp, s->ham);
     return AVERROR_INVALIDDATA;
-=======
-    if ((res = av_frame_ref(data, &s->frame)) < 0)
-        return res;
-
-    *got_frame = 1;
-
-    return buf_size;
->>>>>>> 759001c5
 }
 
 static int decode_frame(AVCodecContext *avctx,
@@ -682,28 +661,18 @@
     int y, plane, res;
     GetByteContext gb;
 
-<<<<<<< HEAD
     if ((res = extract_header(avctx, avpkt)) < 0)
         return res;
-    if (s->init) {
-        if ((res = avctx->reget_buffer(avctx, &s->frame)) < 0) {
-            av_log(avctx, AV_LOG_ERROR, "reget_buffer() failed\n");
+    if ((res = ff_reget_buffer(avctx, s->frame)) < 0) {
+        av_log(avctx, AV_LOG_ERROR, "reget_buffer() failed\n");
+        return res;
+    }
+    if (!s->init && avctx->bits_per_coded_sample <= 8 &&
+        avctx->pix_fmt == AV_PIX_FMT_PAL8) {
+        if ((res = cmap_read_palette(avctx, (uint32_t*)s->frame->data[1])) < 0)
             return res;
-        }
-    } else if ((res = ff_get_buffer(avctx, &s->frame)) < 0) {
-        av_log(avctx, AV_LOG_ERROR, "get_buffer() failed\n");
-        return res;
-    } else if (avctx->bits_per_coded_sample <= 8 && avctx->pix_fmt == AV_PIX_FMT_PAL8) {
-=======
-    if ((res = ff_reget_buffer(avctx, &s->frame)) < 0)
-        return res;
-
-    if (!s->init && avctx->bits_per_coded_sample <= 8 &&
-        avctx->pix_fmt != AV_PIX_FMT_GRAY8) {
->>>>>>> 759001c5
-        if ((res = cmap_read_palette(avctx, (uint32_t*)s->frame.data[1])) < 0)
-            return res;
-    } else if (avctx->pix_fmt == AV_PIX_FMT_RGB32 && avctx->bits_per_coded_sample <= 8) {
+    } else if (!s->init && avctx->bits_per_coded_sample <= 8 &&
+               avctx->pix_fmt == AV_PIX_FMT_RGB32) {
         if ((res = cmap_read_palette(avctx, s->mask_palbuf)) < 0)
             return res;
     }
@@ -713,18 +682,18 @@
     case 0:
         if (avctx->codec_tag == MKTAG('A','C','B','M')) {
             if (avctx->pix_fmt == AV_PIX_FMT_PAL8 || avctx->pix_fmt == AV_PIX_FMT_GRAY8) {
-                memset(s->frame.data[0], 0, avctx->height * s->frame.linesize[0]);
+                memset(s->frame->data[0], 0, avctx->height * s->frame->linesize[0]);
                 for (plane = 0; plane < s->bpp; plane++) {
                     for(y = 0; y < avctx->height && buf < buf_end; y++ ) {
-                        uint8_t *row = &s->frame.data[0][ y*s->frame.linesize[0] ];
+                        uint8_t *row = &s->frame->data[0][ y*s->frame->linesize[0] ];
                         decodeplane8(row, buf, FFMIN(s->planesize, buf_end - buf), plane);
                         buf += s->planesize;
                     }
                 }
             } else if (s->ham) { // HAM to AV_PIX_FMT_BGR32
-                memset(s->frame.data[0], 0, avctx->height * s->frame.linesize[0]);
+                memset(s->frame->data[0], 0, avctx->height * s->frame->linesize[0]);
                 for(y = 0; y < avctx->height; y++) {
-                    uint8_t *row = &s->frame.data[0][y * s->frame.linesize[0]];
+                    uint8_t *row = &s->frame->data[0][y * s->frame->linesize[0]];
                     memset(s->ham_buf, 0, s->planesize * 8);
                     for (plane = 0; plane < s->bpp; plane++) {
                         const uint8_t * start = buf + (plane * avctx->height + y) * s->planesize;
@@ -741,7 +710,7 @@
             int raw_width = avctx->width * (av_get_bits_per_pixel(desc) >> 3);
             int x;
             for(y = 0; y < avctx->height && buf < buf_end; y++ ) {
-                uint8_t *row = &s->frame.data[0][y * s->frame.linesize[0]];
+                uint8_t *row = &s->frame->data[0][y * s->frame->linesize[0]];
                 memcpy(row, buf, FFMIN(raw_width, buf_end - buf));
                 buf += raw_width;
                 if (avctx->pix_fmt == AV_PIX_FMT_BGR32) {
@@ -752,7 +721,7 @@
         } else if (avctx->codec_tag == MKTAG('I','L','B','M')) { // interleaved
             if (avctx->pix_fmt == AV_PIX_FMT_PAL8 || avctx->pix_fmt == AV_PIX_FMT_GRAY8) {
                 for(y = 0; y < avctx->height; y++ ) {
-                    uint8_t *row = &s->frame.data[0][ y*s->frame.linesize[0] ];
+                    uint8_t *row = &s->frame->data[0][ y*s->frame->linesize[0] ];
                     memset(row, 0, avctx->width);
                     for (plane = 0; plane < s->bpp && buf < buf_end; plane++) {
                         decodeplane8(row, buf, FFMIN(s->planesize, buf_end - buf), plane);
@@ -761,7 +730,7 @@
                 }
             } else if (s->ham) { // HAM to AV_PIX_FMT_BGR32
                 for (y = 0; y < avctx->height; y++) {
-                    uint8_t *row = &s->frame.data[0][ y*s->frame.linesize[0] ];
+                    uint8_t *row = &s->frame->data[0][ y*s->frame->linesize[0] ];
                     memset(s->ham_buf, 0, s->planesize * 8);
                     for (plane = 0; plane < s->bpp && buf < buf_end; plane++) {
                         decodeplane8(s->ham_buf, buf, FFMIN(s->planesize, buf_end - buf), plane);
@@ -771,7 +740,7 @@
                 }
             } else { // AV_PIX_FMT_BGR32
                 for(y = 0; y < avctx->height; y++ ) {
-                    uint8_t *row = &s->frame.data[0][y*s->frame.linesize[0]];
+                    uint8_t *row = &s->frame->data[0][y*s->frame->linesize[0]];
                     memset(row, 0, avctx->width << 2);
                     for (plane = 0; plane < s->bpp && buf < buf_end; plane++) {
                         decodeplane32((uint32_t *) row, buf, FFMIN(s->planesize, buf_end - buf), plane);
@@ -782,13 +751,13 @@
         } else if (avctx->codec_tag == MKTAG('P','B','M',' ')) { // IFF-PBM
             if (avctx->pix_fmt == AV_PIX_FMT_PAL8 || avctx->pix_fmt == AV_PIX_FMT_GRAY8) {
                 for(y = 0; y < avctx->height && buf_end > buf; y++ ) {
-                    uint8_t *row = &s->frame.data[0][y * s->frame.linesize[0]];
+                    uint8_t *row = &s->frame->data[0][y * s->frame->linesize[0]];
                     memcpy(row, buf, FFMIN(avctx->width, buf_end - buf));
                     buf += avctx->width + (avctx->width % 2); // padding if odd
                 }
             } else if (s->ham) { // IFF-PBM: HAM to AV_PIX_FMT_BGR32
                 for (y = 0; y < avctx->height && buf_end > buf; y++) {
-                    uint8_t *row = &s->frame.data[0][ y*s->frame.linesize[0] ];
+                    uint8_t *row = &s->frame->data[0][ y*s->frame->linesize[0] ];
                     memcpy(s->ham_buf, buf, FFMIN(avctx->width, buf_end - buf));
                     buf += avctx->width + (avctx->width & 1); // padding if odd
                     decode_ham_plane32((uint32_t *) row, s->ham_buf, s->ham_palbuf, s->planesize);
@@ -801,7 +770,7 @@
         if (avctx->codec_tag == MKTAG('I','L','B','M')) { //interleaved
             if (avctx->pix_fmt == AV_PIX_FMT_PAL8 || avctx->pix_fmt == AV_PIX_FMT_GRAY8) {
                 for(y = 0; y < avctx->height ; y++ ) {
-                    uint8_t *row = &s->frame.data[0][ y*s->frame.linesize[0] ];
+                    uint8_t *row = &s->frame->data[0][ y*s->frame->linesize[0] ];
                     memset(row, 0, avctx->width);
                     for (plane = 0; plane < s->bpp; plane++) {
                         buf += decode_byterun(s->planebuf, s->planesize, buf, buf_end);
@@ -810,7 +779,7 @@
                 }
             } else if (avctx->bits_per_coded_sample <= 8) { //8-bit (+ mask) to AV_PIX_FMT_BGR32
                 for (y = 0; y < avctx->height ; y++ ) {
-                    uint8_t *row = &s->frame.data[0][y*s->frame.linesize[0]];
+                    uint8_t *row = &s->frame->data[0][y*s->frame->linesize[0]];
                     memset(s->mask_buf, 0, avctx->width * sizeof(uint32_t));
                     for (plane = 0; plane < s->bpp; plane++) {
                         buf += decode_byterun(s->planebuf, s->planesize, buf, buf_end);
@@ -820,7 +789,7 @@
                 }
             } else if (s->ham) { // HAM to AV_PIX_FMT_BGR32
                 for (y = 0; y < avctx->height ; y++) {
-                    uint8_t *row = &s->frame.data[0][y*s->frame.linesize[0]];
+                    uint8_t *row = &s->frame->data[0][y*s->frame->linesize[0]];
                     memset(s->ham_buf, 0, s->planesize * 8);
                     for (plane = 0; plane < s->bpp; plane++) {
                         buf += decode_byterun(s->planebuf, s->planesize, buf, buf_end);
@@ -830,7 +799,7 @@
                 }
             } else { //AV_PIX_FMT_BGR32
                 for(y = 0; y < avctx->height ; y++ ) {
-                    uint8_t *row = &s->frame.data[0][y*s->frame.linesize[0]];
+                    uint8_t *row = &s->frame->data[0][y*s->frame->linesize[0]];
                     memset(row, 0, avctx->width << 2);
                     for (plane = 0; plane < s->bpp; plane++) {
                         buf += decode_byterun(s->planebuf, s->planesize, buf, buf_end);
@@ -841,12 +810,12 @@
         } else if (avctx->codec_tag == MKTAG('P','B','M',' ')) { // IFF-PBM
             if (avctx->pix_fmt == AV_PIX_FMT_PAL8 || avctx->pix_fmt == AV_PIX_FMT_GRAY8) {
                 for(y = 0; y < avctx->height ; y++ ) {
-                    uint8_t *row = &s->frame.data[0][y*s->frame.linesize[0]];
+                    uint8_t *row = &s->frame->data[0][y*s->frame->linesize[0]];
                     buf += decode_byterun(row, avctx->width, buf, buf_end);
                 }
             } else if (s->ham) { // IFF-PBM: HAM to AV_PIX_FMT_BGR32
                 for (y = 0; y < avctx->height ; y++) {
-                    uint8_t *row = &s->frame.data[0][y*s->frame.linesize[0]];
+                    uint8_t *row = &s->frame->data[0][y*s->frame->linesize[0]];
                     buf += decode_byterun(s->ham_buf, avctx->width, buf, buf_end);
                     decode_ham_plane32((uint32_t *) row, s->ham_buf, s->ham_palbuf, s->planesize);
                 }
@@ -855,7 +824,7 @@
         } else if (avctx->codec_tag == MKTAG('D','E','E','P')) { // IFF-DEEP
             const AVPixFmtDescriptor *desc = av_pix_fmt_desc_get(avctx->pix_fmt);
             if (av_get_bits_per_pixel(desc) == 32)
-                decode_deep_rle32(s->frame.data[0], buf, buf_size, avctx->width, avctx->height, s->frame.linesize[0]);
+                decode_deep_rle32(s->frame->data[0], buf, buf_size, avctx->width, avctx->height, s->frame->linesize[0]);
             else
                 return unsupported(avctx);
         }
@@ -863,9 +832,9 @@
     case 4:
         bytestream2_init(&gb, buf, buf_size);
         if (avctx->codec_tag == MKTAG('R','G','B','8'))
-            decode_rgb8(&gb, s->frame.data[0], avctx->width, avctx->height, s->frame.linesize[0]);
+            decode_rgb8(&gb, s->frame->data[0], avctx->width, avctx->height, s->frame->linesize[0]);
         else if (avctx->codec_tag == MKTAG('R','G','B','N'))
-            decode_rgbn(&gb, s->frame.data[0], avctx->width, avctx->height, s->frame.linesize[0]);
+            decode_rgbn(&gb, s->frame->data[0], avctx->width, avctx->height, s->frame->linesize[0]);
         else
             return unsupported(avctx);
         break;
@@ -873,7 +842,7 @@
         if (avctx->codec_tag == MKTAG('D','E','E','P')) {
             const AVPixFmtDescriptor *desc = av_pix_fmt_desc_get(avctx->pix_fmt);
             if (av_get_bits_per_pixel(desc) == 32)
-                decode_deep_tvdc32(s->frame.data[0], buf, buf_size, avctx->width, avctx->height, s->frame.linesize[0], s->tvdc);
+                decode_deep_tvdc32(s->frame->data[0], buf, buf_size, avctx->width, avctx->height, s->frame->linesize[0], s->tvdc);
             else
                 return unsupported(avctx);
         } else
@@ -883,7 +852,7 @@
         return unsupported(avctx);
     }
 
-    if ((res = av_frame_ref(data, &s->frame)) < 0)
+    if ((res = av_frame_ref(data, s->frame)) < 0)
         return res;
 
     *got_frame = 1;
@@ -894,7 +863,7 @@
 static av_cold int decode_end(AVCodecContext *avctx)
 {
     IffContext *s = avctx->priv_data;
-    av_frame_unref(&s->frame);
+    av_frame_free(&s->frame);
     av_freep(&s->planebuf);
     av_freep(&s->ham_buf);
     av_freep(&s->ham_palbuf);
