--- conflicted
+++ resolved
@@ -215,13 +215,8 @@
     const int mx      = sl->mv_cache[list][scan8[n]][0] + src_x_offset * 8;
     int my            = sl->mv_cache[list][scan8[n]][1] + src_y_offset * 8;
     const int luma_xy = (mx & 3) + ((my & 3) << 2);
-<<<<<<< HEAD
     ptrdiff_t offset  = (mx >> 2) * (1 << pixel_shift) + (my >> 2) * sl->mb_linesize;
-    uint8_t *src_y    = pic->f.data[0] + offset;
-=======
-    ptrdiff_t offset  = ((mx >> 2) << pixel_shift) + (my >> 2) * sl->mb_linesize;
     uint8_t *src_y    = pic->data[0] + offset;
->>>>>>> a12d3188
     uint8_t *src_cb, *src_cr;
     int extra_width  = 0;
     int extra_height = 0;
@@ -295,15 +290,9 @@
         emu |= (my >> 3) < 0 || (my >> 3) + 8 >= (pic_height >> 1);
     }
 
-<<<<<<< HEAD
-    src_cb = pic->f.data[1] + ((mx >> 3) * (1 << pixel_shift)) +
+    src_cb = pic->data[1] + ((mx >> 3) * (1 << pixel_shift)) +
              (my >> ysh) * sl->mb_uvlinesize;
-    src_cr = pic->f.data[2] + ((mx >> 3) * (1 << pixel_shift)) +
-=======
-    src_cb = pic->data[1] + ((mx >> 3) << pixel_shift) +
-             (my >> ysh) * sl->mb_uvlinesize;
-    src_cr = pic->data[2] + ((mx >> 3) << pixel_shift) +
->>>>>>> a12d3188
+    src_cr = pic->data[2] + ((mx >> 3) * (1 << pixel_shift)) +
              (my >> ysh) * sl->mb_uvlinesize;
 
     if (emu) {
@@ -500,13 +489,8 @@
     if (refn >= 0) {
         const int mx  = (sl->mv_cache[list][scan8[0]][0] >> 2) + 16 * sl->mb_x + 8;
         const int my  = (sl->mv_cache[list][scan8[0]][1] >> 2) + 16 * sl->mb_y;
-<<<<<<< HEAD
-        uint8_t **src = sl->ref_list[list][refn].f.data;
+        uint8_t **src = sl->ref_list[list][refn].data;
         int off       =  mx * (1<< pixel_shift) +
-=======
-        uint8_t **src = sl->ref_list[list][refn].data;
-        int off       = (mx << pixel_shift) +
->>>>>>> a12d3188
                         (my + (sl->mb_x & 3) * 4) * sl->mb_linesize +
                         (64 << pixel_shift);
         h->vdsp.prefetch(src[0] + off, h->linesize, 4);
