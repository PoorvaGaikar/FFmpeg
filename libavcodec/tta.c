/*
 * TTA (The Lossless True Audio) decoder
 * Copyright (c) 2006 Alex Beregszaszi
 *
 * This file is part of FFmpeg.
 *
 * FFmpeg is free software; you can redistribute it and/or
 * modify it under the terms of the GNU Lesser General Public
 * License as published by the Free Software Foundation; either
 * version 2.1 of the License, or (at your option) any later version.
 *
 * FFmpeg is distributed in the hope that it will be useful,
 * but WITHOUT ANY WARRANTY; without even the implied warranty of
 * MERCHANTABILITY or FITNESS FOR A PARTICULAR PURPOSE.  See the GNU
 * Lesser General Public License for more details.
 *
 * You should have received a copy of the GNU Lesser General Public
 * License along with FFmpeg; if not, write to the Free Software
 * Foundation, Inc., 51 Franklin Street, Fifth Floor, Boston, MA 02110-1301 USA
 */

/**
 * @file
 * TTA (The Lossless True Audio) decoder
 * @see http://www.true-audio.com/
 * @see http://tta.corecodec.org/
 * @author Alex Beregszaszi
 */

#include <limits.h>
<<<<<<< HEAD
#include "ttadata.h"
#include "ttadsp.h"
=======

#include "libavutil/crc.h"

#define BITSTREAM_READER_LE
>>>>>>> b6686629
#include "avcodec.h"
#include "get_bits.h"
#include "thread.h"
#include "unary.h"
#include "internal.h"
<<<<<<< HEAD
#include "libavutil/crc.h"
#include "libavutil/intreadwrite.h"
#include "libavutil/opt.h"
=======
>>>>>>> b6686629

#define FORMAT_SIMPLE    1
#define FORMAT_ENCRYPTED 2

typedef struct TTAContext {
    AVClass *class;
    AVCodecContext *avctx;
    const AVCRC *crc_table;

    int format, channels, bps;
    unsigned data_length;
    int frame_length, last_frame_length;

    int32_t *decode_buffer;

    uint8_t crc_pass[8];
    uint8_t *pass;
    TTAChannel *ch_ctx;
    TTADSPContext dsp;
} TTAContext;

static const int64_t tta_channel_layouts[7] = {
    AV_CH_LAYOUT_STEREO,
    AV_CH_LAYOUT_STEREO|AV_CH_LOW_FREQUENCY,
    AV_CH_LAYOUT_QUAD,
    0,
    AV_CH_LAYOUT_5POINT1_BACK,
    AV_CH_LAYOUT_5POINT1_BACK|AV_CH_BACK_CENTER,
    AV_CH_LAYOUT_7POINT1_WIDE
};

static int tta_check_crc(TTAContext *s, const uint8_t *buf, int buf_size)
{
    uint32_t crc, CRC;

    CRC = AV_RL32(buf + buf_size);
    crc = av_crc(s->crc_table, 0xFFFFFFFFU, buf, buf_size);
    if (CRC != (crc ^ 0xFFFFFFFFU)) {
        av_log(s->avctx, AV_LOG_ERROR, "CRC error\n");
        return AVERROR_INVALIDDATA;
    }

    return 0;
}

static uint64_t tta_check_crc64(uint8_t *pass)
{
    uint64_t crc = UINT64_MAX, poly = 0x42F0E1EBA9EA3693U;
    uint8_t *end = pass + strlen(pass);
    int i;

    while (pass < end) {
        crc ^= (uint64_t)*pass++ << 56;
        for (i = 0; i < 8; i++)
            crc = (crc << 1) ^ (poly & (((int64_t) crc) >> 63));
    }

    return crc ^ UINT64_MAX;
}

static int allocate_buffers(AVCodecContext *avctx)
{
    TTAContext *s = avctx->priv_data;

    if (s->bps < 3) {
        s->decode_buffer = av_mallocz_array(sizeof(int32_t)*s->frame_length, s->channels);
        if (!s->decode_buffer)
            return AVERROR(ENOMEM);
    } else
        s->decode_buffer = NULL;
    s->ch_ctx = av_malloc_array(avctx->channels, sizeof(*s->ch_ctx));
    if (!s->ch_ctx) {
        av_freep(&s->decode_buffer);
        return AVERROR(ENOMEM);
    }

    return 0;
}

static av_cold int tta_decode_init(AVCodecContext * avctx)
{
    TTAContext *s = avctx->priv_data;
    GetBitContext gb;
    int total_frames;
    int ret;

    s->avctx = avctx;

    // 30bytes includes TTA1 header
    if (avctx->extradata_size < 22)
        return AVERROR_INVALIDDATA;

    s->crc_table = av_crc_get_table(AV_CRC_32_IEEE_LE);
    ret = init_get_bits8(&gb, avctx->extradata, avctx->extradata_size);
    if (ret < 0)
        return ret;

    if (show_bits_long(&gb, 32) == AV_RL32("TTA1")) {
        /* signature */
        skip_bits_long(&gb, 32);

        s->format = get_bits(&gb, 16);
        if (s->format > 2) {
            av_log(avctx, AV_LOG_ERROR, "Invalid format\n");
            return AVERROR_INVALIDDATA;
        }
        if (s->format == FORMAT_ENCRYPTED) {
            if (!s->pass) {
                av_log(avctx, AV_LOG_ERROR, "Missing password for encrypted stream. Please use the -password option\n");
                return AVERROR(EINVAL);
            }
            AV_WL64(s->crc_pass, tta_check_crc64(s->pass));
        }
        avctx->channels = s->channels = get_bits(&gb, 16);
        if (s->channels > 1 && s->channels < 9)
            avctx->channel_layout = tta_channel_layouts[s->channels-2];
        avctx->bits_per_raw_sample = get_bits(&gb, 16);
        s->bps = (avctx->bits_per_raw_sample + 7) / 8;
        avctx->sample_rate = get_bits_long(&gb, 32);
        s->data_length = get_bits_long(&gb, 32);
        skip_bits_long(&gb, 32); // CRC32 of header

        if (s->channels == 0) {
            av_log(avctx, AV_LOG_ERROR, "Invalid number of channels\n");
            return AVERROR_INVALIDDATA;
        } else if (avctx->sample_rate == 0) {
            av_log(avctx, AV_LOG_ERROR, "Invalid samplerate\n");
            return AVERROR_INVALIDDATA;
        }

        switch(s->bps) {
        case 1: avctx->sample_fmt = AV_SAMPLE_FMT_U8; break;
        case 2:
            avctx->sample_fmt = AV_SAMPLE_FMT_S16;
            break;
        case 3:
            avctx->sample_fmt = AV_SAMPLE_FMT_S32;
            break;
        //case 4: avctx->sample_fmt = AV_SAMPLE_FMT_S32; break;
        default:
            av_log(avctx, AV_LOG_ERROR, "Invalid/unsupported sample format.\n");
            return AVERROR_INVALIDDATA;
        }

        // prevent overflow
        if (avctx->sample_rate > 0x7FFFFFu) {
            av_log(avctx, AV_LOG_ERROR, "sample_rate too large\n");
            return AVERROR(EINVAL);
        }
        s->frame_length = 256 * avctx->sample_rate / 245;

        s->last_frame_length = s->data_length % s->frame_length;
        total_frames = s->data_length / s->frame_length +
                       (s->last_frame_length ? 1 : 0);

        av_log(avctx, AV_LOG_DEBUG, "format: %d chans: %d bps: %d rate: %d block: %d\n",
            s->format, avctx->channels, avctx->bits_per_coded_sample, avctx->sample_rate,
            avctx->block_align);
        av_log(avctx, AV_LOG_DEBUG, "data_length: %d frame_length: %d last: %d total: %d\n",
            s->data_length, s->frame_length, s->last_frame_length, total_frames);

        if(s->frame_length >= UINT_MAX / (s->channels * sizeof(int32_t))){
            av_log(avctx, AV_LOG_ERROR, "frame_length too large\n");
            return AVERROR_INVALIDDATA;
        }
    } else {
        av_log(avctx, AV_LOG_ERROR, "Wrong extradata present\n");
        return AVERROR_INVALIDDATA;
    }

    ff_ttadsp_init(&s->dsp);

    return allocate_buffers(avctx);
}

static int tta_decode_frame(AVCodecContext *avctx, void *data,
                            int *got_frame_ptr, AVPacket *avpkt)
{
    AVFrame *frame     = data;
    ThreadFrame tframe = { .f = data };
    const uint8_t *buf = avpkt->data;
    int buf_size = avpkt->size;
    TTAContext *s = avctx->priv_data;
    GetBitContext gb;
    int i, ret;
    int cur_chan = 0, framelen = s->frame_length;
    int32_t *p;

    if (avctx->err_recognition & AV_EF_CRCCHECK) {
        if (buf_size < 4 ||
            (tta_check_crc(s, buf, buf_size - 4) && avctx->err_recognition & AV_EF_EXPLODE))
            return AVERROR_INVALIDDATA;
    }

    if ((ret = init_get_bits8(&gb, avpkt->data, avpkt->size)) < 0)
        return ret;

    /* get output buffer */
    frame->nb_samples = framelen;
    if ((ret = ff_thread_get_buffer(avctx, &tframe, 0)) < 0)
        return ret;

    // decode directly to output buffer for 24-bit sample format
    if (s->bps == 3)
        s->decode_buffer = (int32_t *)frame->data[0];

    // init per channel states
    for (i = 0; i < s->channels; i++) {
        TTAFilter *filter = &s->ch_ctx[i].filter;
        s->ch_ctx[i].predictor = 0;
        ff_tta_filter_init(filter, ff_tta_filter_configs[s->bps-1]);
        if (s->format == FORMAT_ENCRYPTED) {
            int i;
            for (i = 0; i < 8; i++)
                filter->qm[i] = sign_extend(s->crc_pass[i], 8);
        }
        ff_tta_rice_init(&s->ch_ctx[i].rice, 10, 10);
    }

    i = 0;
    for (p = s->decode_buffer; p < s->decode_buffer + (framelen * s->channels); p++) {
        int32_t *predictor = &s->ch_ctx[cur_chan].predictor;
        TTAFilter *filter = &s->ch_ctx[cur_chan].filter;
        TTARice *rice = &s->ch_ctx[cur_chan].rice;
        uint32_t unary, depth, k;
        int32_t value;

        unary = get_unary(&gb, 0, get_bits_left(&gb));

        if (unary == 0) {
            depth = 0;
            k = rice->k0;
        } else {
            depth = 1;
            k = rice->k1;
            unary--;
        }

        if (get_bits_left(&gb) < k) {
            ret = AVERROR_INVALIDDATA;
            goto error;
        }

        if (k) {
            if (k > MIN_CACHE_BITS) {
                ret = AVERROR_INVALIDDATA;
                goto error;
            }
            value = (unary << k) + get_bits(&gb, k);
        } else
            value = unary;

        // FIXME: copy paste from original
        switch (depth) {
        case 1:
            rice->sum1 += value - (rice->sum1 >> 4);
            if (rice->k1 > 0 && rice->sum1 < ff_tta_shift_16[rice->k1])
                rice->k1--;
            else if(rice->sum1 > ff_tta_shift_16[rice->k1 + 1])
                rice->k1++;
            value += ff_tta_shift_1[rice->k0];
        default:
            rice->sum0 += value - (rice->sum0 >> 4);
            if (rice->k0 > 0 && rice->sum0 < ff_tta_shift_16[rice->k0])
                rice->k0--;
            else if(rice->sum0 > ff_tta_shift_16[rice->k0 + 1])
                rice->k0++;
        }

        // extract coded value
        *p = 1 + ((value >> 1) ^ ((value & 1) - 1));

        // run hybrid filter
        s->dsp.ttafilter_process_dec(filter->qm, filter->dx, filter->dl, &filter->error, p,
                                     filter->shift, filter->round);

        // fixed order prediction
#define PRED(x, k) (int32_t)((((uint64_t)(x) << (k)) - (x)) >> (k))
        switch (s->bps) {
        case 1: *p += PRED(*predictor, 4); break;
        case 2:
        case 3: *p += PRED(*predictor, 5); break;
        case 4: *p +=      *predictor;     break;
        }
        *predictor = *p;

        // flip channels
        if (cur_chan < (s->channels-1))
            cur_chan++;
        else {
            // decorrelate in case of multiple channels
            if (s->channels > 1) {
                int32_t *r = p - 1;
                for (*p += *r / 2; r > p - s->channels; r--)
                    *r = *(r + 1) - *r;
            }
            cur_chan = 0;
            i++;
            // check for last frame
            if (i == s->last_frame_length && get_bits_left(&gb) / 8 == 4) {
                frame->nb_samples = framelen = s->last_frame_length;
                break;
            }
        }
    }

    align_get_bits(&gb);
    if (get_bits_left(&gb) < 32) {
        ret = AVERROR_INVALIDDATA;
        goto error;
    }
    skip_bits_long(&gb, 32); // frame crc

    // convert to output buffer
    switch (s->bps) {
    case 1: {
        uint8_t *samples = (uint8_t *)frame->data[0];
        for (p = s->decode_buffer; p < s->decode_buffer + (framelen * s->channels); p++)
            *samples++ = *p + 0x80;
        break;
        }
    case 2: {
        int16_t *samples = (int16_t *)frame->data[0];
        for (p = s->decode_buffer; p < s->decode_buffer + (framelen * s->channels); p++)
            *samples++ = *p;
        break;
        }
    case 3: {
        // shift samples for 24-bit sample format
        int32_t *samples = (int32_t *)frame->data[0];
        for (i = 0; i < framelen * s->channels; i++)
            *samples++ <<= 8;
        // reset decode buffer
        s->decode_buffer = NULL;
        break;
        }
    }

    *got_frame_ptr = 1;

    return buf_size;
error:
    // reset decode buffer
    if (s->bps == 3)
        s->decode_buffer = NULL;
    return ret;
}

static int init_thread_copy(AVCodecContext *avctx)
{
    TTAContext *s = avctx->priv_data;
    s->avctx = avctx;
    return allocate_buffers(avctx);
}

static av_cold int tta_decode_close(AVCodecContext *avctx) {
    TTAContext *s = avctx->priv_data;

    if (s->bps < 3)
        av_freep(&s->decode_buffer);
    s->decode_buffer = NULL;
    av_freep(&s->ch_ctx);

    return 0;
}

#define OFFSET(x) offsetof(TTAContext, x)
#define DEC (AV_OPT_FLAG_DECODING_PARAM | AV_OPT_FLAG_AUDIO_PARAM)
static const AVOption options[] = {
    { "password", "Set decoding password", OFFSET(pass), AV_OPT_TYPE_STRING, { .str = NULL }, 0, 0, DEC },
    { NULL },
};

static const AVClass tta_decoder_class = {
    .class_name = "TTA Decoder",
    .item_name  = av_default_item_name,
    .option     = options,
    .version    = LIBAVUTIL_VERSION_INT,
};

AVCodec ff_tta_decoder = {
    .name           = "tta",
    .long_name      = NULL_IF_CONFIG_SMALL("TTA (True Audio)"),
    .type           = AVMEDIA_TYPE_AUDIO,
    .id             = AV_CODEC_ID_TTA,
    .priv_data_size = sizeof(TTAContext),
    .init           = tta_decode_init,
    .close          = tta_decode_close,
    .decode         = tta_decode_frame,
    .init_thread_copy = ONLY_IF_THREADS_ENABLED(init_thread_copy),
    .capabilities   = AV_CODEC_CAP_DR1 | AV_CODEC_CAP_FRAME_THREADS,
    .priv_class     = &tta_decoder_class,
};<|MERGE_RESOLUTION|>--- conflicted
+++ resolved
@@ -28,26 +28,19 @@
  */
 
 #include <limits.h>
-<<<<<<< HEAD
+
+#include "libavutil/crc.h"
+#include "libavutil/intreadwrite.h"
+#include "libavutil/opt.h"
+
+#define BITSTREAM_READER_LE
 #include "ttadata.h"
 #include "ttadsp.h"
-=======
-
-#include "libavutil/crc.h"
-
-#define BITSTREAM_READER_LE
->>>>>>> b6686629
 #include "avcodec.h"
 #include "get_bits.h"
 #include "thread.h"
 #include "unary.h"
 #include "internal.h"
-<<<<<<< HEAD
-#include "libavutil/crc.h"
-#include "libavutil/intreadwrite.h"
-#include "libavutil/opt.h"
-=======
->>>>>>> b6686629
 
 #define FORMAT_SIMPLE    1
 #define FORMAT_ENCRYPTED 2
