/*
 * copyright (c) 2001 Fabrice Bellard
 *
 * This file is part of FFmpeg.
 *
 * FFmpeg is free software; you can redistribute it and/or
 * modify it under the terms of the GNU Lesser General Public
 * License as published by the Free Software Foundation; either
 * version 2.1 of the License, or (at your option) any later version.
 *
 * FFmpeg is distributed in the hope that it will be useful,
 * but WITHOUT ANY WARRANTY; without even the implied warranty of
 * MERCHANTABILITY or FITNESS FOR A PARTICULAR PURPOSE.  See the GNU
 * Lesser General Public License for more details.
 *
 * You should have received a copy of the GNU Lesser General Public
 * License along with FFmpeg; if not, write to the Free Software
 * Foundation, Inc., 51 Franklin Street, Fifth Floor, Boston, MA 02110-1301 USA
 */

#ifndef AVCODEC_AVCODEC_H
#define AVCODEC_AVCODEC_H

/**
 * @file
 * @ingroup libavc
 * Libavcodec external API header
 */

#include <errno.h>
#include "libavutil/samplefmt.h"
#include "libavutil/attributes.h"
#include "libavutil/avutil.h"
#include "libavutil/buffer.h"
#include "libavutil/cpu.h"
#include "libavutil/channel_layout.h"
#include "libavutil/dict.h"
#include "libavutil/frame.h"
#include "libavutil/log.h"
#include "libavutil/pixfmt.h"
#include "libavutil/rational.h"

#include "version.h"

/**
 * @defgroup libavc libavcodec
 * Encoding/Decoding Library
 *
 * @{
 *
 * @defgroup lavc_decoding Decoding
 * @{
 * @}
 *
 * @defgroup lavc_encoding Encoding
 * @{
 * @}
 *
 * @defgroup lavc_codec Codecs
 * @{
 * @defgroup lavc_codec_native Native Codecs
 * @{
 * @}
 * @defgroup lavc_codec_wrappers External library wrappers
 * @{
 * @}
 * @defgroup lavc_codec_hwaccel Hardware Accelerators bridge
 * @{
 * @}
 * @}
 * @defgroup lavc_internal Internal
 * @{
 * @}
 * @}
 */

/**
 * @ingroup libavc
 * @defgroup lavc_encdec send/receive encoding and decoding API overview
 * @{
 *
 * The avcodec_send_packet()/avcodec_receive_frame()/avcodec_send_frame()/
 * avcodec_receive_packet() functions provide an encode/decode API, which
 * decouples input and output.
 *
 * The API is very similar for encoding/decoding and audio/video, and works as
 * follows:
 * - Set up and open the AVCodecContext as usual.
 * - Send valid input:
 *   - For decoding, call avcodec_send_packet() to give the decoder raw
 *     compressed data in an AVPacket.
 *   - For encoding, call avcodec_send_frame() to give the encoder an AVFrame
 *     containing uncompressed audio or video.
 *   In both cases, it is recommended that AVPackets and AVFrames are
 *   refcounted, or libavcodec might have to copy the input data. (libavformat
 *   always returns refcounted AVPackets, and av_frame_get_buffer() allocates
 *   refcounted AVFrames.)
 * - Receive output in a loop. Periodically call one of the avcodec_receive_*()
 *   functions and process their output:
 *   - For decoding, call avcodec_receive_frame(). On success, it will return
 *     an AVFrame containing uncompressed audio or video data.
 *   - For encoding, call avcodec_receive_packet(). On success, it will return
 *     an AVPacket with a compressed frame.
 *   Repeat this call until it returns AVERROR(EAGAIN) or an error. The
 *   AVERROR(EAGAIN) return value means that new input data is required to
 *   return new output. In this case, continue with sending input. For each
 *   input frame/packet, the codec will typically return 1 output frame/packet,
 *   but it can also be 0 or more than 1.
 *
 * At the beginning of decoding or encoding, the codec might accept multiple
 * input frames/packets without returning a frame, until its internal buffers
 * are filled. This situation is handled transparently if you follow the steps
 * outlined above.
 *
 * In theory, sending input can result in EAGAIN - this should happen only if
 * not all output was received. You can use this to structure alternative decode
 * or encode loops other than the one suggested above. For example, you could
 * try sending new input on each iteration, and try to receive output if that
 * returns EAGAIN.
 *
 * End of stream situations. These require "flushing" (aka draining) the codec,
 * as the codec might buffer multiple frames or packets internally for
 * performance or out of necessity (consider B-frames).
 * This is handled as follows:
 * - Instead of valid input, send NULL to the avcodec_send_packet() (decoding)
 *   or avcodec_send_frame() (encoding) functions. This will enter draining
 *   mode.
 * - Call avcodec_receive_frame() (decoding) or avcodec_receive_packet()
 *   (encoding) in a loop until AVERROR_EOF is returned. The functions will
 *   not return AVERROR(EAGAIN), unless you forgot to enter draining mode.
 * - Before decoding can be resumed again, the codec has to be reset with
 *   avcodec_flush_buffers().
 *
 * Using the API as outlined above is highly recommended. But it is also
 * possible to call functions outside of this rigid schema. For example, you can
 * call avcodec_send_packet() repeatedly without calling
 * avcodec_receive_frame(). In this case, avcodec_send_packet() will succeed
 * until the codec's internal buffer has been filled up (which is typically of
 * size 1 per output frame, after initial input), and then reject input with
 * AVERROR(EAGAIN). Once it starts rejecting input, you have no choice but to
 * read at least some output.
 *
 * Not all codecs will follow a rigid and predictable dataflow; the only
 * guarantee is that an AVERROR(EAGAIN) return value on a send/receive call on
 * one end implies that a receive/send call on the other end will succeed. In
 * general, no codec will permit unlimited buffering of input or output.
 *
 * This API replaces the following legacy functions:
 * - avcodec_decode_video2() and avcodec_decode_audio4():
 *   Use avcodec_send_packet() to feed input to the decoder, then use
 *   avcodec_receive_frame() to receive decoded frames after each packet.
 *   Unlike with the old video decoding API, multiple frames might result from
 *   a packet. For audio, splitting the input packet into frames by partially
 *   decoding packets becomes transparent to the API user. You never need to
 *   feed an AVPacket to the API twice (unless it is rejected with EAGAIN - then
 *   no data was read from the packet).
 *   Additionally, sending a flush/draining packet is required only once.
 * - avcodec_encode_video2()/avcodec_encode_audio2():
 *   Use avcodec_send_frame() to feed input to the encoder, then use
 *   avcodec_receive_packet() to receive encoded packets.
 *   Providing user-allocated buffers for avcodec_receive_packet() is not
 *   possible.
 * - The new API does not handle subtitles yet.
 *
 * Mixing new and old function calls on the same AVCodecContext is not allowed,
 * and will result in undefined behavior.
 *
 * Some codecs might require using the new API; using the old API will return
 * an error when calling it. All codecs support the new API.
 *
 * A codec is not allowed to return EAGAIN for both sending and receiving. This
 * would be an invalid state, which could put the codec user into an endless
 * loop. The API has no concept of time either: it cannot happen that trying to
 * do avcodec_send_packet() results in EAGAIN, but a repeated call 1 second
 * later accepts the packet (with no other receive/flush API calls involved).
 * The API is a strict state machine, and the passage of time is not supposed
 * to influence it. Some timing-dependent behavior might still be deemed
 * acceptable in certain cases. But it must never result in both send/receive
 * returning EAGAIN at the same time at any point. It must also absolutely be
 * avoided that the current state is "unstable" and can "flip-flop" between
 * the send/receive APIs allowing progress. For example, it's not allowed that
 * the codec randomly decides that it actually wants to consume a packet now
 * instead of returning a frame, after it just returned EAGAIN on an
 * avcodec_send_packet() call.
 * @}
 */

/**
 * @defgroup lavc_core Core functions/structures.
 * @ingroup libavc
 *
 * Basic definitions, functions for querying libavcodec capabilities,
 * allocating core structures, etc.
 * @{
 */


/**
 * Identify the syntax and semantics of the bitstream.
 * The principle is roughly:
 * Two decoders with the same ID can decode the same streams.
 * Two encoders with the same ID can encode compatible streams.
 * There may be slight deviations from the principle due to implementation
 * details.
 *
 * If you add a codec ID to this list, add it so that
 * 1. no value of an existing codec ID changes (that would break ABI),
 * 2. it is as close as possible to similar codecs
 *
 * After adding new codec IDs, do not forget to add an entry to the codec
 * descriptor list and bump libavcodec minor version.
 */
enum AVCodecID {
    AV_CODEC_ID_NONE,

    /* video codecs */
    AV_CODEC_ID_MPEG1VIDEO,
    AV_CODEC_ID_MPEG2VIDEO, ///< preferred ID for MPEG-1/2 video decoding
#if FF_API_XVMC
    AV_CODEC_ID_MPEG2VIDEO_XVMC,
#endif /* FF_API_XVMC */
    AV_CODEC_ID_H261,
    AV_CODEC_ID_H263,
    AV_CODEC_ID_RV10,
    AV_CODEC_ID_RV20,
    AV_CODEC_ID_MJPEG,
    AV_CODEC_ID_MJPEGB,
    AV_CODEC_ID_LJPEG,
    AV_CODEC_ID_SP5X,
    AV_CODEC_ID_JPEGLS,
    AV_CODEC_ID_MPEG4,
    AV_CODEC_ID_RAWVIDEO,
    AV_CODEC_ID_MSMPEG4V1,
    AV_CODEC_ID_MSMPEG4V2,
    AV_CODEC_ID_MSMPEG4V3,
    AV_CODEC_ID_WMV1,
    AV_CODEC_ID_WMV2,
    AV_CODEC_ID_H263P,
    AV_CODEC_ID_H263I,
    AV_CODEC_ID_FLV1,
    AV_CODEC_ID_SVQ1,
    AV_CODEC_ID_SVQ3,
    AV_CODEC_ID_DVVIDEO,
    AV_CODEC_ID_HUFFYUV,
    AV_CODEC_ID_CYUV,
    AV_CODEC_ID_H264,
    AV_CODEC_ID_INDEO3,
    AV_CODEC_ID_VP3,
    AV_CODEC_ID_THEORA,
    AV_CODEC_ID_ASV1,
    AV_CODEC_ID_ASV2,
    AV_CODEC_ID_FFV1,
    AV_CODEC_ID_4XM,
    AV_CODEC_ID_VCR1,
    AV_CODEC_ID_CLJR,
    AV_CODEC_ID_MDEC,
    AV_CODEC_ID_ROQ,
    AV_CODEC_ID_INTERPLAY_VIDEO,
    AV_CODEC_ID_XAN_WC3,
    AV_CODEC_ID_XAN_WC4,
    AV_CODEC_ID_RPZA,
    AV_CODEC_ID_CINEPAK,
    AV_CODEC_ID_WS_VQA,
    AV_CODEC_ID_MSRLE,
    AV_CODEC_ID_MSVIDEO1,
    AV_CODEC_ID_IDCIN,
    AV_CODEC_ID_8BPS,
    AV_CODEC_ID_SMC,
    AV_CODEC_ID_FLIC,
    AV_CODEC_ID_TRUEMOTION1,
    AV_CODEC_ID_VMDVIDEO,
    AV_CODEC_ID_MSZH,
    AV_CODEC_ID_ZLIB,
    AV_CODEC_ID_QTRLE,
    AV_CODEC_ID_TSCC,
    AV_CODEC_ID_ULTI,
    AV_CODEC_ID_QDRAW,
    AV_CODEC_ID_VIXL,
    AV_CODEC_ID_QPEG,
    AV_CODEC_ID_PNG,
    AV_CODEC_ID_PPM,
    AV_CODEC_ID_PBM,
    AV_CODEC_ID_PGM,
    AV_CODEC_ID_PGMYUV,
    AV_CODEC_ID_PAM,
    AV_CODEC_ID_FFVHUFF,
    AV_CODEC_ID_RV30,
    AV_CODEC_ID_RV40,
    AV_CODEC_ID_VC1,
    AV_CODEC_ID_WMV3,
    AV_CODEC_ID_LOCO,
    AV_CODEC_ID_WNV1,
    AV_CODEC_ID_AASC,
    AV_CODEC_ID_INDEO2,
    AV_CODEC_ID_FRAPS,
    AV_CODEC_ID_TRUEMOTION2,
    AV_CODEC_ID_BMP,
    AV_CODEC_ID_CSCD,
    AV_CODEC_ID_MMVIDEO,
    AV_CODEC_ID_ZMBV,
    AV_CODEC_ID_AVS,
    AV_CODEC_ID_SMACKVIDEO,
    AV_CODEC_ID_NUV,
    AV_CODEC_ID_KMVC,
    AV_CODEC_ID_FLASHSV,
    AV_CODEC_ID_CAVS,
    AV_CODEC_ID_JPEG2000,
    AV_CODEC_ID_VMNC,
    AV_CODEC_ID_VP5,
    AV_CODEC_ID_VP6,
    AV_CODEC_ID_VP6F,
    AV_CODEC_ID_TARGA,
    AV_CODEC_ID_DSICINVIDEO,
    AV_CODEC_ID_TIERTEXSEQVIDEO,
    AV_CODEC_ID_TIFF,
    AV_CODEC_ID_GIF,
    AV_CODEC_ID_DXA,
    AV_CODEC_ID_DNXHD,
    AV_CODEC_ID_THP,
    AV_CODEC_ID_SGI,
    AV_CODEC_ID_C93,
    AV_CODEC_ID_BETHSOFTVID,
    AV_CODEC_ID_PTX,
    AV_CODEC_ID_TXD,
    AV_CODEC_ID_VP6A,
    AV_CODEC_ID_AMV,
    AV_CODEC_ID_VB,
    AV_CODEC_ID_PCX,
    AV_CODEC_ID_SUNRAST,
    AV_CODEC_ID_INDEO4,
    AV_CODEC_ID_INDEO5,
    AV_CODEC_ID_MIMIC,
    AV_CODEC_ID_RL2,
    AV_CODEC_ID_ESCAPE124,
    AV_CODEC_ID_DIRAC,
    AV_CODEC_ID_BFI,
    AV_CODEC_ID_CMV,
    AV_CODEC_ID_MOTIONPIXELS,
    AV_CODEC_ID_TGV,
    AV_CODEC_ID_TGQ,
    AV_CODEC_ID_TQI,
    AV_CODEC_ID_AURA,
    AV_CODEC_ID_AURA2,
    AV_CODEC_ID_V210X,
    AV_CODEC_ID_TMV,
    AV_CODEC_ID_V210,
    AV_CODEC_ID_DPX,
    AV_CODEC_ID_MAD,
    AV_CODEC_ID_FRWU,
    AV_CODEC_ID_FLASHSV2,
    AV_CODEC_ID_CDGRAPHICS,
    AV_CODEC_ID_R210,
    AV_CODEC_ID_ANM,
    AV_CODEC_ID_BINKVIDEO,
    AV_CODEC_ID_IFF_ILBM,
#define AV_CODEC_ID_IFF_BYTERUN1 AV_CODEC_ID_IFF_ILBM
    AV_CODEC_ID_KGV1,
    AV_CODEC_ID_YOP,
    AV_CODEC_ID_VP8,
    AV_CODEC_ID_PICTOR,
    AV_CODEC_ID_ANSI,
    AV_CODEC_ID_A64_MULTI,
    AV_CODEC_ID_A64_MULTI5,
    AV_CODEC_ID_R10K,
    AV_CODEC_ID_MXPEG,
    AV_CODEC_ID_LAGARITH,
    AV_CODEC_ID_PRORES,
    AV_CODEC_ID_JV,
    AV_CODEC_ID_DFA,
    AV_CODEC_ID_WMV3IMAGE,
    AV_CODEC_ID_VC1IMAGE,
    AV_CODEC_ID_UTVIDEO,
    AV_CODEC_ID_BMV_VIDEO,
    AV_CODEC_ID_VBLE,
    AV_CODEC_ID_DXTORY,
    AV_CODEC_ID_V410,
    AV_CODEC_ID_XWD,
    AV_CODEC_ID_CDXL,
    AV_CODEC_ID_XBM,
    AV_CODEC_ID_ZEROCODEC,
    AV_CODEC_ID_MSS1,
    AV_CODEC_ID_MSA1,
    AV_CODEC_ID_TSCC2,
    AV_CODEC_ID_MTS2,
    AV_CODEC_ID_CLLC,
    AV_CODEC_ID_MSS2,
    AV_CODEC_ID_VP9,
    AV_CODEC_ID_AIC,
    AV_CODEC_ID_ESCAPE130,
    AV_CODEC_ID_G2M,
    AV_CODEC_ID_WEBP,
    AV_CODEC_ID_HNM4_VIDEO,
    AV_CODEC_ID_HEVC,
#define AV_CODEC_ID_H265 AV_CODEC_ID_HEVC
    AV_CODEC_ID_FIC,
    AV_CODEC_ID_ALIAS_PIX,
    AV_CODEC_ID_BRENDER_PIX,
    AV_CODEC_ID_PAF_VIDEO,
    AV_CODEC_ID_EXR,
    AV_CODEC_ID_VP7,
    AV_CODEC_ID_SANM,
    AV_CODEC_ID_SGIRLE,
    AV_CODEC_ID_MVC1,
    AV_CODEC_ID_MVC2,
    AV_CODEC_ID_HQX,
    AV_CODEC_ID_TDSC,
    AV_CODEC_ID_HQ_HQA,
    AV_CODEC_ID_HAP,
    AV_CODEC_ID_DDS,
    AV_CODEC_ID_DXV,
    AV_CODEC_ID_SCREENPRESSO,
    AV_CODEC_ID_RSCC,

    AV_CODEC_ID_Y41P = 0x8000,
    AV_CODEC_ID_AVRP,
    AV_CODEC_ID_012V,
    AV_CODEC_ID_AVUI,
    AV_CODEC_ID_AYUV,
    AV_CODEC_ID_TARGA_Y216,
    AV_CODEC_ID_V308,
    AV_CODEC_ID_V408,
    AV_CODEC_ID_YUV4,
    AV_CODEC_ID_AVRN,
    AV_CODEC_ID_CPIA,
    AV_CODEC_ID_XFACE,
    AV_CODEC_ID_SNOW,
    AV_CODEC_ID_SMVJPEG,
    AV_CODEC_ID_APNG,
    AV_CODEC_ID_DAALA,
    AV_CODEC_ID_CFHD,
    AV_CODEC_ID_TRUEMOTION2RT,
<<<<<<< HEAD
    AV_CODEC_ID_M101,
    AV_CODEC_ID_MAGICYUV,
    AV_CODEC_ID_SHEERVIDEO,
    AV_CODEC_ID_YLC,
    AV_CODEC_ID_PSD,
    AV_CODEC_ID_PIXLET,
    AV_CODEC_ID_SPEEDHQ,
    AV_CODEC_ID_FMVC,
    AV_CODEC_ID_SCPR,
    AV_CODEC_ID_CLEARVIDEO,
    AV_CODEC_ID_XPM,
=======
    AV_CODEC_ID_AV1,
>>>>>>> d42809f9

    /* various PCM "codecs" */
    AV_CODEC_ID_FIRST_AUDIO = 0x10000,     ///< A dummy id pointing at the start of audio codecs
    AV_CODEC_ID_PCM_S16LE = 0x10000,
    AV_CODEC_ID_PCM_S16BE,
    AV_CODEC_ID_PCM_U16LE,
    AV_CODEC_ID_PCM_U16BE,
    AV_CODEC_ID_PCM_S8,
    AV_CODEC_ID_PCM_U8,
    AV_CODEC_ID_PCM_MULAW,
    AV_CODEC_ID_PCM_ALAW,
    AV_CODEC_ID_PCM_S32LE,
    AV_CODEC_ID_PCM_S32BE,
    AV_CODEC_ID_PCM_U32LE,
    AV_CODEC_ID_PCM_U32BE,
    AV_CODEC_ID_PCM_S24LE,
    AV_CODEC_ID_PCM_S24BE,
    AV_CODEC_ID_PCM_U24LE,
    AV_CODEC_ID_PCM_U24BE,
    AV_CODEC_ID_PCM_S24DAUD,
    AV_CODEC_ID_PCM_ZORK,
    AV_CODEC_ID_PCM_S16LE_PLANAR,
    AV_CODEC_ID_PCM_DVD,
    AV_CODEC_ID_PCM_F32BE,
    AV_CODEC_ID_PCM_F32LE,
    AV_CODEC_ID_PCM_F64BE,
    AV_CODEC_ID_PCM_F64LE,
    AV_CODEC_ID_PCM_BLURAY,
    AV_CODEC_ID_PCM_LXF,
    AV_CODEC_ID_S302M,
    AV_CODEC_ID_PCM_S8_PLANAR,
    AV_CODEC_ID_PCM_S24LE_PLANAR,
    AV_CODEC_ID_PCM_S32LE_PLANAR,
    AV_CODEC_ID_PCM_S16BE_PLANAR,

    AV_CODEC_ID_PCM_S64LE = 0x10800,
    AV_CODEC_ID_PCM_S64BE,
    AV_CODEC_ID_PCM_F16LE,
    AV_CODEC_ID_PCM_F24LE,

    /* various ADPCM codecs */
    AV_CODEC_ID_ADPCM_IMA_QT = 0x11000,
    AV_CODEC_ID_ADPCM_IMA_WAV,
    AV_CODEC_ID_ADPCM_IMA_DK3,
    AV_CODEC_ID_ADPCM_IMA_DK4,
    AV_CODEC_ID_ADPCM_IMA_WS,
    AV_CODEC_ID_ADPCM_IMA_SMJPEG,
    AV_CODEC_ID_ADPCM_MS,
    AV_CODEC_ID_ADPCM_4XM,
    AV_CODEC_ID_ADPCM_XA,
    AV_CODEC_ID_ADPCM_ADX,
    AV_CODEC_ID_ADPCM_EA,
    AV_CODEC_ID_ADPCM_G726,
    AV_CODEC_ID_ADPCM_CT,
    AV_CODEC_ID_ADPCM_SWF,
    AV_CODEC_ID_ADPCM_YAMAHA,
    AV_CODEC_ID_ADPCM_SBPRO_4,
    AV_CODEC_ID_ADPCM_SBPRO_3,
    AV_CODEC_ID_ADPCM_SBPRO_2,
    AV_CODEC_ID_ADPCM_THP,
    AV_CODEC_ID_ADPCM_IMA_AMV,
    AV_CODEC_ID_ADPCM_EA_R1,
    AV_CODEC_ID_ADPCM_EA_R3,
    AV_CODEC_ID_ADPCM_EA_R2,
    AV_CODEC_ID_ADPCM_IMA_EA_SEAD,
    AV_CODEC_ID_ADPCM_IMA_EA_EACS,
    AV_CODEC_ID_ADPCM_EA_XAS,
    AV_CODEC_ID_ADPCM_EA_MAXIS_XA,
    AV_CODEC_ID_ADPCM_IMA_ISS,
    AV_CODEC_ID_ADPCM_G722,
    AV_CODEC_ID_ADPCM_IMA_APC,
    AV_CODEC_ID_ADPCM_VIMA,
#if FF_API_VIMA_DECODER
    AV_CODEC_ID_VIMA = AV_CODEC_ID_ADPCM_VIMA,
#endif

    AV_CODEC_ID_ADPCM_AFC = 0x11800,
    AV_CODEC_ID_ADPCM_IMA_OKI,
    AV_CODEC_ID_ADPCM_DTK,
    AV_CODEC_ID_ADPCM_IMA_RAD,
    AV_CODEC_ID_ADPCM_G726LE,
    AV_CODEC_ID_ADPCM_THP_LE,
    AV_CODEC_ID_ADPCM_PSX,
    AV_CODEC_ID_ADPCM_AICA,
    AV_CODEC_ID_ADPCM_IMA_DAT4,
    AV_CODEC_ID_ADPCM_MTAF,

    /* AMR */
    AV_CODEC_ID_AMR_NB = 0x12000,
    AV_CODEC_ID_AMR_WB,

    /* RealAudio codecs*/
    AV_CODEC_ID_RA_144 = 0x13000,
    AV_CODEC_ID_RA_288,

    /* various DPCM codecs */
    AV_CODEC_ID_ROQ_DPCM = 0x14000,
    AV_CODEC_ID_INTERPLAY_DPCM,
    AV_CODEC_ID_XAN_DPCM,
    AV_CODEC_ID_SOL_DPCM,

    AV_CODEC_ID_SDX2_DPCM = 0x14800,

    /* audio codecs */
    AV_CODEC_ID_MP2 = 0x15000,
    AV_CODEC_ID_MP3, ///< preferred ID for decoding MPEG audio layer 1, 2 or 3
    AV_CODEC_ID_AAC,
    AV_CODEC_ID_AC3,
    AV_CODEC_ID_DTS,
    AV_CODEC_ID_VORBIS,
    AV_CODEC_ID_DVAUDIO,
    AV_CODEC_ID_WMAV1,
    AV_CODEC_ID_WMAV2,
    AV_CODEC_ID_MACE3,
    AV_CODEC_ID_MACE6,
    AV_CODEC_ID_VMDAUDIO,
    AV_CODEC_ID_FLAC,
    AV_CODEC_ID_MP3ADU,
    AV_CODEC_ID_MP3ON4,
    AV_CODEC_ID_SHORTEN,
    AV_CODEC_ID_ALAC,
    AV_CODEC_ID_WESTWOOD_SND1,
    AV_CODEC_ID_GSM, ///< as in Berlin toast format
    AV_CODEC_ID_QDM2,
    AV_CODEC_ID_COOK,
    AV_CODEC_ID_TRUESPEECH,
    AV_CODEC_ID_TTA,
    AV_CODEC_ID_SMACKAUDIO,
    AV_CODEC_ID_QCELP,
    AV_CODEC_ID_WAVPACK,
    AV_CODEC_ID_DSICINAUDIO,
    AV_CODEC_ID_IMC,
    AV_CODEC_ID_MUSEPACK7,
    AV_CODEC_ID_MLP,
    AV_CODEC_ID_GSM_MS, /* as found in WAV */
    AV_CODEC_ID_ATRAC3,
#if FF_API_VOXWARE
    AV_CODEC_ID_VOXWARE,
#endif
    AV_CODEC_ID_APE,
    AV_CODEC_ID_NELLYMOSER,
    AV_CODEC_ID_MUSEPACK8,
    AV_CODEC_ID_SPEEX,
    AV_CODEC_ID_WMAVOICE,
    AV_CODEC_ID_WMAPRO,
    AV_CODEC_ID_WMALOSSLESS,
    AV_CODEC_ID_ATRAC3P,
    AV_CODEC_ID_EAC3,
    AV_CODEC_ID_SIPR,
    AV_CODEC_ID_MP1,
    AV_CODEC_ID_TWINVQ,
    AV_CODEC_ID_TRUEHD,
    AV_CODEC_ID_MP4ALS,
    AV_CODEC_ID_ATRAC1,
    AV_CODEC_ID_BINKAUDIO_RDFT,
    AV_CODEC_ID_BINKAUDIO_DCT,
    AV_CODEC_ID_AAC_LATM,
    AV_CODEC_ID_QDMC,
    AV_CODEC_ID_CELT,
    AV_CODEC_ID_G723_1,
    AV_CODEC_ID_G729,
    AV_CODEC_ID_8SVX_EXP,
    AV_CODEC_ID_8SVX_FIB,
    AV_CODEC_ID_BMV_AUDIO,
    AV_CODEC_ID_RALF,
    AV_CODEC_ID_IAC,
    AV_CODEC_ID_ILBC,
    AV_CODEC_ID_OPUS,
    AV_CODEC_ID_COMFORT_NOISE,
    AV_CODEC_ID_TAK,
    AV_CODEC_ID_METASOUND,
    AV_CODEC_ID_PAF_AUDIO,
    AV_CODEC_ID_ON2AVC,
    AV_CODEC_ID_DSS_SP,

    AV_CODEC_ID_FFWAVESYNTH = 0x15800,
    AV_CODEC_ID_SONIC,
    AV_CODEC_ID_SONIC_LS,
    AV_CODEC_ID_EVRC,
    AV_CODEC_ID_SMV,
    AV_CODEC_ID_DSD_LSBF,
    AV_CODEC_ID_DSD_MSBF,
    AV_CODEC_ID_DSD_LSBF_PLANAR,
    AV_CODEC_ID_DSD_MSBF_PLANAR,
    AV_CODEC_ID_4GV,
    AV_CODEC_ID_INTERPLAY_ACM,
    AV_CODEC_ID_XMA1,
    AV_CODEC_ID_XMA2,
    AV_CODEC_ID_DST,
    AV_CODEC_ID_ATRAC3AL,
    AV_CODEC_ID_ATRAC3PAL,

    /* subtitle codecs */
    AV_CODEC_ID_FIRST_SUBTITLE = 0x17000,          ///< A dummy ID pointing at the start of subtitle codecs.
    AV_CODEC_ID_DVD_SUBTITLE = 0x17000,
    AV_CODEC_ID_DVB_SUBTITLE,
    AV_CODEC_ID_TEXT,  ///< raw UTF-8 text
    AV_CODEC_ID_XSUB,
    AV_CODEC_ID_SSA,
    AV_CODEC_ID_MOV_TEXT,
    AV_CODEC_ID_HDMV_PGS_SUBTITLE,
    AV_CODEC_ID_DVB_TELETEXT,
    AV_CODEC_ID_SRT,

    AV_CODEC_ID_MICRODVD   = 0x17800,
    AV_CODEC_ID_EIA_608,
    AV_CODEC_ID_JACOSUB,
    AV_CODEC_ID_SAMI,
    AV_CODEC_ID_REALTEXT,
    AV_CODEC_ID_STL,
    AV_CODEC_ID_SUBVIEWER1,
    AV_CODEC_ID_SUBVIEWER,
    AV_CODEC_ID_SUBRIP,
    AV_CODEC_ID_WEBVTT,
    AV_CODEC_ID_MPL2,
    AV_CODEC_ID_VPLAYER,
    AV_CODEC_ID_PJS,
    AV_CODEC_ID_ASS,
    AV_CODEC_ID_HDMV_TEXT_SUBTITLE,

    /* other specific kind of codecs (generally used for attachments) */
    AV_CODEC_ID_FIRST_UNKNOWN = 0x18000,           ///< A dummy ID pointing at the start of various fake codecs.
    AV_CODEC_ID_TTF = 0x18000,

    AV_CODEC_ID_SCTE_35, ///< Contain timestamp estimated through PCR of program stream.
    AV_CODEC_ID_BINTEXT    = 0x18800,
    AV_CODEC_ID_XBIN,
    AV_CODEC_ID_IDF,
    AV_CODEC_ID_OTF,
    AV_CODEC_ID_SMPTE_KLV,
    AV_CODEC_ID_DVD_NAV,
    AV_CODEC_ID_TIMED_ID3,
    AV_CODEC_ID_BIN_DATA,


    AV_CODEC_ID_PROBE = 0x19000, ///< codec_id is not known (like AV_CODEC_ID_NONE) but lavf should attempt to identify it

    AV_CODEC_ID_MPEG2TS = 0x20000, /**< _FAKE_ codec to indicate a raw MPEG-2 TS
                                * stream (only used by libavformat) */
    AV_CODEC_ID_MPEG4SYSTEMS = 0x20001, /**< _FAKE_ codec to indicate a MPEG-4 Systems
                                * stream (only used by libavformat) */
    AV_CODEC_ID_FFMETADATA = 0x21000,   ///< Dummy codec for streams containing only metadata information.
    AV_CODEC_ID_WRAPPED_AVFRAME = 0x21001, ///< Passthrough codec, AVFrames wrapped in AVPacket
};

/**
 * This struct describes the properties of a single codec described by an
 * AVCodecID.
 * @see avcodec_descriptor_get()
 */
typedef struct AVCodecDescriptor {
    enum AVCodecID     id;
    enum AVMediaType type;
    /**
     * Name of the codec described by this descriptor. It is non-empty and
     * unique for each codec descriptor. It should contain alphanumeric
     * characters and '_' only.
     */
    const char      *name;
    /**
     * A more descriptive name for this codec. May be NULL.
     */
    const char *long_name;
    /**
     * Codec properties, a combination of AV_CODEC_PROP_* flags.
     */
    int             props;
    /**
     * MIME type(s) associated with the codec.
     * May be NULL; if not, a NULL-terminated array of MIME types.
     * The first item is always non-NULL and is the preferred MIME type.
     */
    const char *const *mime_types;
    /**
     * If non-NULL, an array of profiles recognized for this codec.
     * Terminated with FF_PROFILE_UNKNOWN.
     */
    const struct AVProfile *profiles;
} AVCodecDescriptor;

/**
 * Codec uses only intra compression.
 * Video codecs only.
 */
#define AV_CODEC_PROP_INTRA_ONLY    (1 << 0)
/**
 * Codec supports lossy compression. Audio and video codecs only.
 * @note a codec may support both lossy and lossless
 * compression modes
 */
#define AV_CODEC_PROP_LOSSY         (1 << 1)
/**
 * Codec supports lossless compression. Audio and video codecs only.
 */
#define AV_CODEC_PROP_LOSSLESS      (1 << 2)
/**
 * Codec supports frame reordering. That is, the coded order (the order in which
 * the encoded packets are output by the encoders / stored / input to the
 * decoders) may be different from the presentation order of the corresponding
 * frames.
 *
 * For codecs that do not have this property set, PTS and DTS should always be
 * equal.
 */
#define AV_CODEC_PROP_REORDER       (1 << 3)
/**
 * Subtitle codec is bitmap based
 * Decoded AVSubtitle data can be read from the AVSubtitleRect->pict field.
 */
#define AV_CODEC_PROP_BITMAP_SUB    (1 << 16)
/**
 * Subtitle codec is text based.
 * Decoded AVSubtitle data can be read from the AVSubtitleRect->ass field.
 */
#define AV_CODEC_PROP_TEXT_SUB      (1 << 17)

/**
 * @ingroup lavc_decoding
 * Required number of additionally allocated bytes at the end of the input bitstream for decoding.
 * This is mainly needed because some optimized bitstream readers read
 * 32 or 64 bit at once and could read over the end.<br>
 * Note: If the first 23 bits of the additional bytes are not 0, then damaged
 * MPEG bitstreams could cause overread and segfault.
 */
#define AV_INPUT_BUFFER_PADDING_SIZE 32

/**
 * @ingroup lavc_encoding
 * minimum encoding buffer size
 * Used to avoid some checks during header writing.
 */
#define AV_INPUT_BUFFER_MIN_SIZE 16384

#if FF_API_WITHOUT_PREFIX
/**
 * @deprecated use AV_INPUT_BUFFER_PADDING_SIZE instead
 */
#define FF_INPUT_BUFFER_PADDING_SIZE 32

/**
 * @deprecated use AV_INPUT_BUFFER_MIN_SIZE instead
 */
#define FF_MIN_BUFFER_SIZE 16384
#endif /* FF_API_WITHOUT_PREFIX */

/**
 * @ingroup lavc_encoding
 * motion estimation type.
 * @deprecated use codec private option instead
 */
#if FF_API_MOTION_EST
enum Motion_Est_ID {
    ME_ZERO = 1,    ///< no search, that is use 0,0 vector whenever one is needed
    ME_FULL,
    ME_LOG,
    ME_PHODS,
    ME_EPZS,        ///< enhanced predictive zonal search
    ME_X1,          ///< reserved for experiments
    ME_HEX,         ///< hexagon based search
    ME_UMH,         ///< uneven multi-hexagon search
    ME_TESA,        ///< transformed exhaustive search algorithm
    ME_ITER=50,     ///< iterative search
};
#endif

/**
 * @ingroup lavc_decoding
 */
enum AVDiscard{
    /* We leave some space between them for extensions (drop some
     * keyframes for intra-only or drop just some bidir frames). */
    AVDISCARD_NONE    =-16, ///< discard nothing
    AVDISCARD_DEFAULT =  0, ///< discard useless packets like 0 size packets in avi
    AVDISCARD_NONREF  =  8, ///< discard all non reference
    AVDISCARD_BIDIR   = 16, ///< discard all bidirectional frames
    AVDISCARD_NONINTRA= 24, ///< discard all non intra frames
    AVDISCARD_NONKEY  = 32, ///< discard all frames except keyframes
    AVDISCARD_ALL     = 48, ///< discard all
};

enum AVAudioServiceType {
    AV_AUDIO_SERVICE_TYPE_MAIN              = 0,
    AV_AUDIO_SERVICE_TYPE_EFFECTS           = 1,
    AV_AUDIO_SERVICE_TYPE_VISUALLY_IMPAIRED = 2,
    AV_AUDIO_SERVICE_TYPE_HEARING_IMPAIRED  = 3,
    AV_AUDIO_SERVICE_TYPE_DIALOGUE          = 4,
    AV_AUDIO_SERVICE_TYPE_COMMENTARY        = 5,
    AV_AUDIO_SERVICE_TYPE_EMERGENCY         = 6,
    AV_AUDIO_SERVICE_TYPE_VOICE_OVER        = 7,
    AV_AUDIO_SERVICE_TYPE_KARAOKE           = 8,
    AV_AUDIO_SERVICE_TYPE_NB                   , ///< Not part of ABI
};

/**
 * @ingroup lavc_encoding
 */
typedef struct RcOverride{
    int start_frame;
    int end_frame;
    int qscale; // If this is 0 then quality_factor will be used instead.
    float quality_factor;
} RcOverride;

#if FF_API_MAX_BFRAMES
/**
 * @deprecated there is no libavcodec-wide limit on the number of B-frames
 */
#define FF_MAX_B_FRAMES 16
#endif

/* encoding support
   These flags can be passed in AVCodecContext.flags before initialization.
   Note: Not everything is supported yet.
*/

/**
 * Allow decoders to produce frames with data planes that are not aligned
 * to CPU requirements (e.g. due to cropping).
 */
#define AV_CODEC_FLAG_UNALIGNED       (1 <<  0)
/**
 * Use fixed qscale.
 */
#define AV_CODEC_FLAG_QSCALE          (1 <<  1)
/**
 * 4 MV per MB allowed / advanced prediction for H.263.
 */
#define AV_CODEC_FLAG_4MV             (1 <<  2)
/**
 * Output even those frames that might be corrupted.
 */
#define AV_CODEC_FLAG_OUTPUT_CORRUPT  (1 <<  3)
/**
 * Use qpel MC.
 */
#define AV_CODEC_FLAG_QPEL            (1 <<  4)
/**
 * Use internal 2pass ratecontrol in first pass mode.
 */
#define AV_CODEC_FLAG_PASS1           (1 <<  9)
/**
 * Use internal 2pass ratecontrol in second pass mode.
 */
#define AV_CODEC_FLAG_PASS2           (1 << 10)
/**
 * loop filter.
 */
#define AV_CODEC_FLAG_LOOP_FILTER     (1 << 11)
/**
 * Only decode/encode grayscale.
 */
#define AV_CODEC_FLAG_GRAY            (1 << 13)
/**
 * error[?] variables will be set during encoding.
 */
#define AV_CODEC_FLAG_PSNR            (1 << 15)
/**
 * Input bitstream might be truncated at a random location
 * instead of only at frame boundaries.
 */
#define AV_CODEC_FLAG_TRUNCATED       (1 << 16)
/**
 * Use interlaced DCT.
 */
#define AV_CODEC_FLAG_INTERLACED_DCT  (1 << 18)
/**
 * Force low delay.
 */
#define AV_CODEC_FLAG_LOW_DELAY       (1 << 19)
/**
 * Place global headers in extradata instead of every keyframe.
 */
#define AV_CODEC_FLAG_GLOBAL_HEADER   (1 << 22)
/**
 * Use only bitexact stuff (except (I)DCT).
 */
#define AV_CODEC_FLAG_BITEXACT        (1 << 23)
/* Fx : Flag for H.263+ extra options */
/**
 * H.263 advanced intra coding / MPEG-4 AC prediction
 */
#define AV_CODEC_FLAG_AC_PRED         (1 << 24)
/**
 * interlaced motion estimation
 */
#define AV_CODEC_FLAG_INTERLACED_ME   (1 << 29)
#define AV_CODEC_FLAG_CLOSED_GOP      (1U << 31)

/**
 * Allow non spec compliant speedup tricks.
 */
#define AV_CODEC_FLAG2_FAST           (1 <<  0)
/**
 * Skip bitstream encoding.
 */
#define AV_CODEC_FLAG2_NO_OUTPUT      (1 <<  2)
/**
 * Place global headers at every keyframe instead of in extradata.
 */
#define AV_CODEC_FLAG2_LOCAL_HEADER   (1 <<  3)

/**
 * timecode is in drop frame format. DEPRECATED!!!!
 */
#define AV_CODEC_FLAG2_DROP_FRAME_TIMECODE (1 << 13)

/**
 * Input bitstream might be truncated at a packet boundaries
 * instead of only at frame boundaries.
 */
#define AV_CODEC_FLAG2_CHUNKS         (1 << 15)
/**
 * Discard cropping information from SPS.
 */
#define AV_CODEC_FLAG2_IGNORE_CROP    (1 << 16)

/**
 * Show all frames before the first keyframe
 */
#define AV_CODEC_FLAG2_SHOW_ALL       (1 << 22)
/**
 * Export motion vectors through frame side data
 */
#define AV_CODEC_FLAG2_EXPORT_MVS     (1 << 28)
/**
 * Do not skip samples and export skip information as frame side data
 */
#define AV_CODEC_FLAG2_SKIP_MANUAL    (1 << 29)
/**
 * Do not reset ASS ReadOrder field on flush (subtitles decoding)
 */
#define AV_CODEC_FLAG2_RO_FLUSH_NOOP  (1 << 30)

/* Unsupported options :
 *              Syntax Arithmetic coding (SAC)
 *              Reference Picture Selection
 *              Independent Segment Decoding */
/* /Fx */
/* codec capabilities */

/**
 * Decoder can use draw_horiz_band callback.
 */
#define AV_CODEC_CAP_DRAW_HORIZ_BAND     (1 <<  0)
/**
 * Codec uses get_buffer() for allocating buffers and supports custom allocators.
 * If not set, it might not use get_buffer() at all or use operations that
 * assume the buffer was allocated by avcodec_default_get_buffer.
 */
#define AV_CODEC_CAP_DR1                 (1 <<  1)
#define AV_CODEC_CAP_TRUNCATED           (1 <<  3)
/**
 * Encoder or decoder requires flushing with NULL input at the end in order to
 * give the complete and correct output.
 *
 * NOTE: If this flag is not set, the codec is guaranteed to never be fed with
 *       with NULL data. The user can still send NULL data to the public encode
 *       or decode function, but libavcodec will not pass it along to the codec
 *       unless this flag is set.
 *
 * Decoders:
 * The decoder has a non-zero delay and needs to be fed with avpkt->data=NULL,
 * avpkt->size=0 at the end to get the delayed data until the decoder no longer
 * returns frames.
 *
 * Encoders:
 * The encoder needs to be fed with NULL data at the end of encoding until the
 * encoder no longer returns data.
 *
 * NOTE: For encoders implementing the AVCodec.encode2() function, setting this
 *       flag also means that the encoder must set the pts and duration for
 *       each output packet. If this flag is not set, the pts and duration will
 *       be determined by libavcodec from the input frame.
 */
#define AV_CODEC_CAP_DELAY               (1 <<  5)
/**
 * Codec can be fed a final frame with a smaller size.
 * This can be used to prevent truncation of the last audio samples.
 */
#define AV_CODEC_CAP_SMALL_LAST_FRAME    (1 <<  6)

#if FF_API_CAP_VDPAU
/**
 * Codec can export data for HW decoding (VDPAU).
 */
#define AV_CODEC_CAP_HWACCEL_VDPAU       (1 <<  7)
#endif

/**
 * Codec can output multiple frames per AVPacket
 * Normally demuxers return one frame at a time, demuxers which do not do
 * are connected to a parser to split what they return into proper frames.
 * This flag is reserved to the very rare category of codecs which have a
 * bitstream that cannot be split into frames without timeconsuming
 * operations like full decoding. Demuxers carrying such bitstreams thus
 * may return multiple frames in a packet. This has many disadvantages like
 * prohibiting stream copy in many cases thus it should only be considered
 * as a last resort.
 */
#define AV_CODEC_CAP_SUBFRAMES           (1 <<  8)
/**
 * Codec is experimental and is thus avoided in favor of non experimental
 * encoders
 */
#define AV_CODEC_CAP_EXPERIMENTAL        (1 <<  9)
/**
 * Codec should fill in channel configuration and samplerate instead of container
 */
#define AV_CODEC_CAP_CHANNEL_CONF        (1 << 10)
/**
 * Codec supports frame-level multithreading.
 */
#define AV_CODEC_CAP_FRAME_THREADS       (1 << 12)
/**
 * Codec supports slice-based (or partition-based) multithreading.
 */
#define AV_CODEC_CAP_SLICE_THREADS       (1 << 13)
/**
 * Codec supports changed parameters at any point.
 */
#define AV_CODEC_CAP_PARAM_CHANGE        (1 << 14)
/**
 * Codec supports avctx->thread_count == 0 (auto).
 */
#define AV_CODEC_CAP_AUTO_THREADS        (1 << 15)
/**
 * Audio encoder supports receiving a different number of samples in each call.
 */
#define AV_CODEC_CAP_VARIABLE_FRAME_SIZE (1 << 16)
/**
 * Decoder is not a preferred choice for probing.
 * This indicates that the decoder is not a good choice for probing.
 * It could for example be an expensive to spin up hardware decoder,
 * or it could simply not provide a lot of useful information about
 * the stream.
 * A decoder marked with this flag should only be used as last resort
 * choice for probing.
 */
#define AV_CODEC_CAP_AVOID_PROBING       (1 << 17)
/**
 * Codec is intra only.
 */
#define AV_CODEC_CAP_INTRA_ONLY       0x40000000
/**
 * Codec is lossless.
 */
#define AV_CODEC_CAP_LOSSLESS         0x80000000


#if FF_API_WITHOUT_PREFIX
/**
 * Allow decoders to produce frames with data planes that are not aligned
 * to CPU requirements (e.g. due to cropping).
 */
#define CODEC_FLAG_UNALIGNED AV_CODEC_FLAG_UNALIGNED
#define CODEC_FLAG_QSCALE AV_CODEC_FLAG_QSCALE
#define CODEC_FLAG_4MV    AV_CODEC_FLAG_4MV
#define CODEC_FLAG_OUTPUT_CORRUPT AV_CODEC_FLAG_OUTPUT_CORRUPT
#define CODEC_FLAG_QPEL   AV_CODEC_FLAG_QPEL
#if FF_API_GMC
/**
 * @deprecated use the "gmc" private option of the libxvid encoder
 */
#define CODEC_FLAG_GMC    0x0020  ///< Use GMC.
#endif
#if FF_API_MV0
/**
 * @deprecated use the flag "mv0" in the "mpv_flags" private option of the
 * mpegvideo encoders
 */
#define CODEC_FLAG_MV0    0x0040
#endif
#if FF_API_INPUT_PRESERVED
/**
 * @deprecated passing reference-counted frames to the encoders replaces this
 * flag
 */
#define CODEC_FLAG_INPUT_PRESERVED 0x0100
#endif
#define CODEC_FLAG_PASS1           AV_CODEC_FLAG_PASS1
#define CODEC_FLAG_PASS2           AV_CODEC_FLAG_PASS2
#define CODEC_FLAG_GRAY            AV_CODEC_FLAG_GRAY
#if FF_API_EMU_EDGE
/**
 * @deprecated edges are not used/required anymore. I.e. this flag is now always
 * set.
 */
#define CODEC_FLAG_EMU_EDGE        0x4000
#endif
#define CODEC_FLAG_PSNR            AV_CODEC_FLAG_PSNR
#define CODEC_FLAG_TRUNCATED       AV_CODEC_FLAG_TRUNCATED

#if FF_API_NORMALIZE_AQP
/**
 * @deprecated use the flag "naq" in the "mpv_flags" private option of the
 * mpegvideo encoders
 */
#define CODEC_FLAG_NORMALIZE_AQP  0x00020000
#endif
#define CODEC_FLAG_INTERLACED_DCT AV_CODEC_FLAG_INTERLACED_DCT
#define CODEC_FLAG_LOW_DELAY      AV_CODEC_FLAG_LOW_DELAY
#define CODEC_FLAG_GLOBAL_HEADER  AV_CODEC_FLAG_GLOBAL_HEADER
#define CODEC_FLAG_BITEXACT       AV_CODEC_FLAG_BITEXACT
#define CODEC_FLAG_AC_PRED        AV_CODEC_FLAG_AC_PRED
#define CODEC_FLAG_LOOP_FILTER    AV_CODEC_FLAG_LOOP_FILTER
#define CODEC_FLAG_INTERLACED_ME  AV_CODEC_FLAG_INTERLACED_ME
#define CODEC_FLAG_CLOSED_GOP     AV_CODEC_FLAG_CLOSED_GOP
#define CODEC_FLAG2_FAST          AV_CODEC_FLAG2_FAST
#define CODEC_FLAG2_NO_OUTPUT     AV_CODEC_FLAG2_NO_OUTPUT
#define CODEC_FLAG2_LOCAL_HEADER  AV_CODEC_FLAG2_LOCAL_HEADER
#define CODEC_FLAG2_DROP_FRAME_TIMECODE AV_CODEC_FLAG2_DROP_FRAME_TIMECODE
#define CODEC_FLAG2_IGNORE_CROP   AV_CODEC_FLAG2_IGNORE_CROP

#define CODEC_FLAG2_CHUNKS        AV_CODEC_FLAG2_CHUNKS
#define CODEC_FLAG2_SHOW_ALL      AV_CODEC_FLAG2_SHOW_ALL
#define CODEC_FLAG2_EXPORT_MVS    AV_CODEC_FLAG2_EXPORT_MVS
#define CODEC_FLAG2_SKIP_MANUAL   AV_CODEC_FLAG2_SKIP_MANUAL

/* Unsupported options :
 *              Syntax Arithmetic coding (SAC)
 *              Reference Picture Selection
 *              Independent Segment Decoding */
/* /Fx */
/* codec capabilities */

#define CODEC_CAP_DRAW_HORIZ_BAND AV_CODEC_CAP_DRAW_HORIZ_BAND ///< Decoder can use draw_horiz_band callback.
/**
 * Codec uses get_buffer() for allocating buffers and supports custom allocators.
 * If not set, it might not use get_buffer() at all or use operations that
 * assume the buffer was allocated by avcodec_default_get_buffer.
 */
#define CODEC_CAP_DR1             AV_CODEC_CAP_DR1
#define CODEC_CAP_TRUNCATED       AV_CODEC_CAP_TRUNCATED
#if FF_API_XVMC
/* Codec can export data for HW decoding. This flag indicates that
 * the codec would call get_format() with list that might contain HW accelerated
 * pixel formats (XvMC, VDPAU, VAAPI, etc). The application can pick any of them
 * including raw image format.
 * The application can use the passed context to determine bitstream version,
 * chroma format, resolution etc.
 */
#define CODEC_CAP_HWACCEL         0x0010
#endif /* FF_API_XVMC */
/**
 * Encoder or decoder requires flushing with NULL input at the end in order to
 * give the complete and correct output.
 *
 * NOTE: If this flag is not set, the codec is guaranteed to never be fed with
 *       with NULL data. The user can still send NULL data to the public encode
 *       or decode function, but libavcodec will not pass it along to the codec
 *       unless this flag is set.
 *
 * Decoders:
 * The decoder has a non-zero delay and needs to be fed with avpkt->data=NULL,
 * avpkt->size=0 at the end to get the delayed data until the decoder no longer
 * returns frames.
 *
 * Encoders:
 * The encoder needs to be fed with NULL data at the end of encoding until the
 * encoder no longer returns data.
 *
 * NOTE: For encoders implementing the AVCodec.encode2() function, setting this
 *       flag also means that the encoder must set the pts and duration for
 *       each output packet. If this flag is not set, the pts and duration will
 *       be determined by libavcodec from the input frame.
 */
#define CODEC_CAP_DELAY           AV_CODEC_CAP_DELAY
/**
 * Codec can be fed a final frame with a smaller size.
 * This can be used to prevent truncation of the last audio samples.
 */
#define CODEC_CAP_SMALL_LAST_FRAME AV_CODEC_CAP_SMALL_LAST_FRAME
#if FF_API_CAP_VDPAU
/**
 * Codec can export data for HW decoding (VDPAU).
 */
#define CODEC_CAP_HWACCEL_VDPAU    AV_CODEC_CAP_HWACCEL_VDPAU
#endif
/**
 * Codec can output multiple frames per AVPacket
 * Normally demuxers return one frame at a time, demuxers which do not do
 * are connected to a parser to split what they return into proper frames.
 * This flag is reserved to the very rare category of codecs which have a
 * bitstream that cannot be split into frames without timeconsuming
 * operations like full decoding. Demuxers carrying such bitstreams thus
 * may return multiple frames in a packet. This has many disadvantages like
 * prohibiting stream copy in many cases thus it should only be considered
 * as a last resort.
 */
#define CODEC_CAP_SUBFRAMES        AV_CODEC_CAP_SUBFRAMES
/**
 * Codec is experimental and is thus avoided in favor of non experimental
 * encoders
 */
#define CODEC_CAP_EXPERIMENTAL     AV_CODEC_CAP_EXPERIMENTAL
/**
 * Codec should fill in channel configuration and samplerate instead of container
 */
#define CODEC_CAP_CHANNEL_CONF     AV_CODEC_CAP_CHANNEL_CONF
#if FF_API_NEG_LINESIZES
/**
 * @deprecated no codecs use this capability
 */
#define CODEC_CAP_NEG_LINESIZES    0x0800
#endif
/**
 * Codec supports frame-level multithreading.
 */
#define CODEC_CAP_FRAME_THREADS    AV_CODEC_CAP_FRAME_THREADS
/**
 * Codec supports slice-based (or partition-based) multithreading.
 */
#define CODEC_CAP_SLICE_THREADS    AV_CODEC_CAP_SLICE_THREADS
/**
 * Codec supports changed parameters at any point.
 */
#define CODEC_CAP_PARAM_CHANGE     AV_CODEC_CAP_PARAM_CHANGE
/**
 * Codec supports avctx->thread_count == 0 (auto).
 */
#define CODEC_CAP_AUTO_THREADS     AV_CODEC_CAP_AUTO_THREADS
/**
 * Audio encoder supports receiving a different number of samples in each call.
 */
#define CODEC_CAP_VARIABLE_FRAME_SIZE AV_CODEC_CAP_VARIABLE_FRAME_SIZE
/**
 * Codec is intra only.
 */
#define CODEC_CAP_INTRA_ONLY       AV_CODEC_CAP_INTRA_ONLY
/**
 * Codec is lossless.
 */
#define CODEC_CAP_LOSSLESS         AV_CODEC_CAP_LOSSLESS

/**
 * HWAccel is experimental and is thus avoided in favor of non experimental
 * codecs
 */
#define HWACCEL_CODEC_CAP_EXPERIMENTAL     0x0200
#endif /* FF_API_WITHOUT_PREFIX */

#if FF_API_MB_TYPE
//The following defines may change, don't expect compatibility if you use them.
#define MB_TYPE_INTRA4x4   0x0001
#define MB_TYPE_INTRA16x16 0x0002 //FIXME H.264-specific
#define MB_TYPE_INTRA_PCM  0x0004 //FIXME H.264-specific
#define MB_TYPE_16x16      0x0008
#define MB_TYPE_16x8       0x0010
#define MB_TYPE_8x16       0x0020
#define MB_TYPE_8x8        0x0040
#define MB_TYPE_INTERLACED 0x0080
#define MB_TYPE_DIRECT2    0x0100 //FIXME
#define MB_TYPE_ACPRED     0x0200
#define MB_TYPE_GMC        0x0400
#define MB_TYPE_SKIP       0x0800
#define MB_TYPE_P0L0       0x1000
#define MB_TYPE_P1L0       0x2000
#define MB_TYPE_P0L1       0x4000
#define MB_TYPE_P1L1       0x8000
#define MB_TYPE_L0         (MB_TYPE_P0L0 | MB_TYPE_P1L0)
#define MB_TYPE_L1         (MB_TYPE_P0L1 | MB_TYPE_P1L1)
#define MB_TYPE_L0L1       (MB_TYPE_L0   | MB_TYPE_L1)
#define MB_TYPE_QUANT      0x00010000
#define MB_TYPE_CBP        0x00020000
// Note bits 24-31 are reserved for codec specific use (H.264 ref0, MPEG-1 0mv, ...)
#endif

/**
 * Pan Scan area.
 * This specifies the area which should be displayed.
 * Note there may be multiple such areas for one frame.
 */
typedef struct AVPanScan{
    /**
     * id
     * - encoding: Set by user.
     * - decoding: Set by libavcodec.
     */
    int id;

    /**
     * width and height in 1/16 pel
     * - encoding: Set by user.
     * - decoding: Set by libavcodec.
     */
    int width;
    int height;

    /**
     * position of the top left corner in 1/16 pel for up to 3 fields/frames
     * - encoding: Set by user.
     * - decoding: Set by libavcodec.
     */
    int16_t position[3][2];
}AVPanScan;

/**
 * This structure describes the bitrate properties of an encoded bitstream. It
 * roughly corresponds to a subset the VBV parameters for MPEG-2 or HRD
 * parameters for H.264/HEVC.
 */
typedef struct AVCPBProperties {
    /**
     * Maximum bitrate of the stream, in bits per second.
     * Zero if unknown or unspecified.
     */
    int max_bitrate;
    /**
     * Minimum bitrate of the stream, in bits per second.
     * Zero if unknown or unspecified.
     */
    int min_bitrate;
    /**
     * Average bitrate of the stream, in bits per second.
     * Zero if unknown or unspecified.
     */
    int avg_bitrate;

    /**
     * The size of the buffer to which the ratecontrol is applied, in bits.
     * Zero if unknown or unspecified.
     */
    int buffer_size;

    /**
     * The delay between the time the packet this structure is associated with
     * is received and the time when it should be decoded, in periods of a 27MHz
     * clock.
     *
     * UINT64_MAX when unknown or unspecified.
     */
    uint64_t vbv_delay;
} AVCPBProperties;

#if FF_API_QSCALE_TYPE
#define FF_QSCALE_TYPE_MPEG1 0
#define FF_QSCALE_TYPE_MPEG2 1
#define FF_QSCALE_TYPE_H264  2
#define FF_QSCALE_TYPE_VP56  3
#endif

/**
 * The decoder will keep a reference to the frame and may reuse it later.
 */
#define AV_GET_BUFFER_FLAG_REF (1 << 0)

/**
 * @defgroup lavc_packet AVPacket
 *
 * Types and functions for working with AVPacket.
 * @{
 */
enum AVPacketSideDataType {
    AV_PKT_DATA_PALETTE,

    /**
     * The AV_PKT_DATA_NEW_EXTRADATA is used to notify the codec or the format
     * that the extradata buffer was changed and the receiving side should
     * act upon it appropriately. The new extradata is embedded in the side
     * data buffer and should be immediately used for processing the current
     * frame or packet.
     */
    AV_PKT_DATA_NEW_EXTRADATA,

    /**
     * An AV_PKT_DATA_PARAM_CHANGE side data packet is laid out as follows:
     * @code
     * u32le param_flags
     * if (param_flags & AV_SIDE_DATA_PARAM_CHANGE_CHANNEL_COUNT)
     *     s32le channel_count
     * if (param_flags & AV_SIDE_DATA_PARAM_CHANGE_CHANNEL_LAYOUT)
     *     u64le channel_layout
     * if (param_flags & AV_SIDE_DATA_PARAM_CHANGE_SAMPLE_RATE)
     *     s32le sample_rate
     * if (param_flags & AV_SIDE_DATA_PARAM_CHANGE_DIMENSIONS)
     *     s32le width
     *     s32le height
     * @endcode
     */
    AV_PKT_DATA_PARAM_CHANGE,

    /**
     * An AV_PKT_DATA_H263_MB_INFO side data packet contains a number of
     * structures with info about macroblocks relevant to splitting the
     * packet into smaller packets on macroblock edges (e.g. as for RFC 2190).
     * That is, it does not necessarily contain info about all macroblocks,
     * as long as the distance between macroblocks in the info is smaller
     * than the target payload size.
     * Each MB info structure is 12 bytes, and is laid out as follows:
     * @code
     * u32le bit offset from the start of the packet
     * u8    current quantizer at the start of the macroblock
     * u8    GOB number
     * u16le macroblock address within the GOB
     * u8    horizontal MV predictor
     * u8    vertical MV predictor
     * u8    horizontal MV predictor for block number 3
     * u8    vertical MV predictor for block number 3
     * @endcode
     */
    AV_PKT_DATA_H263_MB_INFO,

    /**
     * This side data should be associated with an audio stream and contains
     * ReplayGain information in form of the AVReplayGain struct.
     */
    AV_PKT_DATA_REPLAYGAIN,

    /**
     * This side data contains a 3x3 transformation matrix describing an affine
     * transformation that needs to be applied to the decoded video frames for
     * correct presentation.
     *
     * See libavutil/display.h for a detailed description of the data.
     */
    AV_PKT_DATA_DISPLAYMATRIX,

    /**
     * This side data should be associated with a video stream and contains
     * Stereoscopic 3D information in form of the AVStereo3D struct.
     */
    AV_PKT_DATA_STEREO3D,

    /**
     * This side data should be associated with an audio stream and corresponds
     * to enum AVAudioServiceType.
     */
    AV_PKT_DATA_AUDIO_SERVICE_TYPE,

    /**
     * This side data contains quality related information from the encoder.
     * @code
     * u32le quality factor of the compressed frame. Allowed range is between 1 (good) and FF_LAMBDA_MAX (bad).
     * u8    picture type
     * u8    error count
     * u16   reserved
     * u64le[error count] sum of squared differences between encoder in and output
     * @endcode
     */
    AV_PKT_DATA_QUALITY_STATS,

    /**
     * This side data contains an integer value representing the stream index
     * of a "fallback" track.  A fallback track indicates an alternate
     * track to use when the current track can not be decoded for some reason.
     * e.g. no decoder available for codec.
     */
    AV_PKT_DATA_FALLBACK_TRACK,

    /**
     * This side data corresponds to the AVCPBProperties struct.
     */
    AV_PKT_DATA_CPB_PROPERTIES,

    /**
     * Recommmends skipping the specified number of samples
     * @code
     * u32le number of samples to skip from start of this packet
     * u32le number of samples to skip from end of this packet
     * u8    reason for start skip
     * u8    reason for end   skip (0=padding silence, 1=convergence)
     * @endcode
     */
    AV_PKT_DATA_SKIP_SAMPLES=70,

    /**
     * An AV_PKT_DATA_JP_DUALMONO side data packet indicates that
     * the packet may contain "dual mono" audio specific to Japanese DTV
     * and if it is true, recommends only the selected channel to be used.
     * @code
     * u8    selected channels (0=mail/left, 1=sub/right, 2=both)
     * @endcode
     */
    AV_PKT_DATA_JP_DUALMONO,

    /**
     * A list of zero terminated key/value strings. There is no end marker for
     * the list, so it is required to rely on the side data size to stop.
     */
    AV_PKT_DATA_STRINGS_METADATA,

    /**
     * Subtitle event position
     * @code
     * u32le x1
     * u32le y1
     * u32le x2
     * u32le y2
     * @endcode
     */
    AV_PKT_DATA_SUBTITLE_POSITION,

    /**
     * Data found in BlockAdditional element of matroska container. There is
     * no end marker for the data, so it is required to rely on the side data
     * size to recognize the end. 8 byte id (as found in BlockAddId) followed
     * by data.
     */
    AV_PKT_DATA_MATROSKA_BLOCKADDITIONAL,

    /**
     * The optional first identifier line of a WebVTT cue.
     */
    AV_PKT_DATA_WEBVTT_IDENTIFIER,

    /**
     * The optional settings (rendering instructions) that immediately
     * follow the timestamp specifier of a WebVTT cue.
     */
    AV_PKT_DATA_WEBVTT_SETTINGS,

    /**
     * A list of zero terminated key/value strings. There is no end marker for
     * the list, so it is required to rely on the side data size to stop. This
     * side data includes updated metadata which appeared in the stream.
     */
    AV_PKT_DATA_METADATA_UPDATE,

    /**
     * MPEGTS stream ID, this is required to pass the stream ID
     * information from the demuxer to the corresponding muxer.
     */
    AV_PKT_DATA_MPEGTS_STREAM_ID,

    /**
     * Mastering display metadata (based on SMPTE-2086:2014). This metadata
     * should be associated with a video stream and containts data in the form
     * of the AVMasteringDisplayMetadata struct.
     */
    AV_PKT_DATA_MASTERING_DISPLAY_METADATA,

    /**
     * This side data should be associated with a video stream and corresponds
     * to the AVSphericalMapping structure.
     */
    AV_PKT_DATA_SPHERICAL,
};

#define AV_PKT_DATA_QUALITY_FACTOR AV_PKT_DATA_QUALITY_STATS //DEPRECATED

typedef struct AVPacketSideData {
    uint8_t *data;
    int      size;
    enum AVPacketSideDataType type;
} AVPacketSideData;

/**
 * This structure stores compressed data. It is typically exported by demuxers
 * and then passed as input to decoders, or received as output from encoders and
 * then passed to muxers.
 *
 * For video, it should typically contain one compressed frame. For audio it may
 * contain several compressed frames. Encoders are allowed to output empty
 * packets, with no compressed data, containing only side data
 * (e.g. to update some stream parameters at the end of encoding).
 *
 * AVPacket is one of the few structs in FFmpeg, whose size is a part of public
 * ABI. Thus it may be allocated on stack and no new fields can be added to it
 * without libavcodec and libavformat major bump.
 *
 * The semantics of data ownership depends on the buf field.
 * If it is set, the packet data is dynamically allocated and is
 * valid indefinitely until a call to av_packet_unref() reduces the
 * reference count to 0.
 *
 * If the buf field is not set av_packet_ref() would make a copy instead
 * of increasing the reference count.
 *
 * The side data is always allocated with av_malloc(), copied by
 * av_packet_ref() and freed by av_packet_unref().
 *
 * @see av_packet_ref
 * @see av_packet_unref
 */
typedef struct AVPacket {
    /**
     * A reference to the reference-counted buffer where the packet data is
     * stored.
     * May be NULL, then the packet data is not reference-counted.
     */
    AVBufferRef *buf;
    /**
     * Presentation timestamp in AVStream->time_base units; the time at which
     * the decompressed packet will be presented to the user.
     * Can be AV_NOPTS_VALUE if it is not stored in the file.
     * pts MUST be larger or equal to dts as presentation cannot happen before
     * decompression, unless one wants to view hex dumps. Some formats misuse
     * the terms dts and pts/cts to mean something different. Such timestamps
     * must be converted to true pts/dts before they are stored in AVPacket.
     */
    int64_t pts;
    /**
     * Decompression timestamp in AVStream->time_base units; the time at which
     * the packet is decompressed.
     * Can be AV_NOPTS_VALUE if it is not stored in the file.
     */
    int64_t dts;
    uint8_t *data;
    int   size;
    int   stream_index;
    /**
     * A combination of AV_PKT_FLAG values
     */
    int   flags;
    /**
     * Additional packet data that can be provided by the container.
     * Packet can contain several types of side information.
     */
    AVPacketSideData *side_data;
    int side_data_elems;

    /**
     * Duration of this packet in AVStream->time_base units, 0 if unknown.
     * Equals next_pts - this_pts in presentation order.
     */
    int64_t duration;

    int64_t pos;                            ///< byte position in stream, -1 if unknown

#if FF_API_CONVERGENCE_DURATION
    /**
     * @deprecated Same as the duration field, but as int64_t. This was required
     * for Matroska subtitles, whose duration values could overflow when the
     * duration field was still an int.
     */
    attribute_deprecated
    int64_t convergence_duration;
#endif
} AVPacket;
#define AV_PKT_FLAG_KEY     0x0001 ///< The packet contains a keyframe
#define AV_PKT_FLAG_CORRUPT 0x0002 ///< The packet content is corrupted
/**
 * Flag is used to discard packets which are required to maintain valid
 * decoder state but are not required for output and should be dropped
 * after decoding.
 **/
#define AV_PKT_FLAG_DISCARD   0x0004

enum AVSideDataParamChangeFlags {
    AV_SIDE_DATA_PARAM_CHANGE_CHANNEL_COUNT  = 0x0001,
    AV_SIDE_DATA_PARAM_CHANGE_CHANNEL_LAYOUT = 0x0002,
    AV_SIDE_DATA_PARAM_CHANGE_SAMPLE_RATE    = 0x0004,
    AV_SIDE_DATA_PARAM_CHANGE_DIMENSIONS     = 0x0008,
};
/**
 * @}
 */

struct AVCodecInternal;

enum AVFieldOrder {
    AV_FIELD_UNKNOWN,
    AV_FIELD_PROGRESSIVE,
    AV_FIELD_TT,          //< Top coded_first, top displayed first
    AV_FIELD_BB,          //< Bottom coded first, bottom displayed first
    AV_FIELD_TB,          //< Top coded first, bottom displayed first
    AV_FIELD_BT,          //< Bottom coded first, top displayed first
};

/**
 * main external API structure.
 * New fields can be added to the end with minor version bumps.
 * Removal, reordering and changes to existing fields require a major
 * version bump.
 * You can use AVOptions (av_opt* / av_set/get*()) to access these fields from user
 * applications.
 * The name string for AVOptions options matches the associated command line
 * parameter name and can be found in libavcodec/options_table.h
 * The AVOption/command line parameter names differ in some cases from the C
 * structure field names for historic reasons or brevity.
 * sizeof(AVCodecContext) must not be used outside libav*.
 */
typedef struct AVCodecContext {
    /**
     * information on struct for av_log
     * - set by avcodec_alloc_context3
     */
    const AVClass *av_class;
    int log_level_offset;

    enum AVMediaType codec_type; /* see AVMEDIA_TYPE_xxx */
    const struct AVCodec  *codec;
#if FF_API_CODEC_NAME
    /**
     * @deprecated this field is not used for anything in libavcodec
     */
    attribute_deprecated
    char             codec_name[32];
#endif
    enum AVCodecID     codec_id; /* see AV_CODEC_ID_xxx */

    /**
     * fourcc (LSB first, so "ABCD" -> ('D'<<24) + ('C'<<16) + ('B'<<8) + 'A').
     * This is used to work around some encoder bugs.
     * A demuxer should set this to what is stored in the field used to identify the codec.
     * If there are multiple such fields in a container then the demuxer should choose the one
     * which maximizes the information about the used codec.
     * If the codec tag field in a container is larger than 32 bits then the demuxer should
     * remap the longer ID to 32 bits with a table or other structure. Alternatively a new
     * extra_codec_tag + size could be added but for this a clear advantage must be demonstrated
     * first.
     * - encoding: Set by user, if not then the default based on codec_id will be used.
     * - decoding: Set by user, will be converted to uppercase by libavcodec during init.
     */
    unsigned int codec_tag;

#if FF_API_STREAM_CODEC_TAG
    /**
     * @deprecated this field is unused
     */
    attribute_deprecated
    unsigned int stream_codec_tag;
#endif

    void *priv_data;

    /**
     * Private context used for internal data.
     *
     * Unlike priv_data, this is not codec-specific. It is used in general
     * libavcodec functions.
     */
    struct AVCodecInternal *internal;

    /**
     * Private data of the user, can be used to carry app specific stuff.
     * - encoding: Set by user.
     * - decoding: Set by user.
     */
    void *opaque;

    /**
     * the average bitrate
     * - encoding: Set by user; unused for constant quantizer encoding.
     * - decoding: Set by user, may be overwritten by libavcodec
     *             if this info is available in the stream
     */
    int64_t bit_rate;

    /**
     * number of bits the bitstream is allowed to diverge from the reference.
     *           the reference can be CBR (for CBR pass1) or VBR (for pass2)
     * - encoding: Set by user; unused for constant quantizer encoding.
     * - decoding: unused
     */
    int bit_rate_tolerance;

    /**
     * Global quality for codecs which cannot change it per frame.
     * This should be proportional to MPEG-1/2/4 qscale.
     * - encoding: Set by user.
     * - decoding: unused
     */
    int global_quality;

    /**
     * - encoding: Set by user.
     * - decoding: unused
     */
    int compression_level;
#define FF_COMPRESSION_DEFAULT -1

    /**
     * AV_CODEC_FLAG_*.
     * - encoding: Set by user.
     * - decoding: Set by user.
     */
    int flags;

    /**
     * AV_CODEC_FLAG2_*
     * - encoding: Set by user.
     * - decoding: Set by user.
     */
    int flags2;

    /**
     * some codecs need / can use extradata like Huffman tables.
     * MJPEG: Huffman tables
     * rv10: additional flags
     * MPEG-4: global headers (they can be in the bitstream or here)
     * The allocated memory should be AV_INPUT_BUFFER_PADDING_SIZE bytes larger
     * than extradata_size to avoid problems if it is read with the bitstream reader.
     * The bytewise contents of extradata must not depend on the architecture or CPU endianness.
     * - encoding: Set/allocated/freed by libavcodec.
     * - decoding: Set/allocated/freed by user.
     */
    uint8_t *extradata;
    int extradata_size;

    /**
     * This is the fundamental unit of time (in seconds) in terms
     * of which frame timestamps are represented. For fixed-fps content,
     * timebase should be 1/framerate and timestamp increments should be
     * identically 1.
     * This often, but not always is the inverse of the frame rate or field rate
     * for video. 1/time_base is not the average frame rate if the frame rate is not
     * constant.
     *
     * Like containers, elementary streams also can store timestamps, 1/time_base
     * is the unit in which these timestamps are specified.
     * As example of such codec time base see ISO/IEC 14496-2:2001(E)
     * vop_time_increment_resolution and fixed_vop_rate
     * (fixed_vop_rate == 0 implies that it is different from the framerate)
     *
     * - encoding: MUST be set by user.
     * - decoding: the use of this field for decoding is deprecated.
     *             Use framerate instead.
     */
    AVRational time_base;

    /**
     * For some codecs, the time base is closer to the field rate than the frame rate.
     * Most notably, H.264 and MPEG-2 specify time_base as half of frame duration
     * if no telecine is used ...
     *
     * Set to time_base ticks per frame. Default 1, e.g., H.264/MPEG-2 set it to 2.
     */
    int ticks_per_frame;

    /**
     * Codec delay.
     *
     * Encoding: Number of frames delay there will be from the encoder input to
     *           the decoder output. (we assume the decoder matches the spec)
     * Decoding: Number of frames delay in addition to what a standard decoder
     *           as specified in the spec would produce.
     *
     * Video:
     *   Number of frames the decoded output will be delayed relative to the
     *   encoded input.
     *
     * Audio:
     *   For encoding, this field is unused (see initial_padding).
     *
     *   For decoding, this is the number of samples the decoder needs to
     *   output before the decoder's output is valid. When seeking, you should
     *   start decoding this many samples prior to your desired seek point.
     *
     * - encoding: Set by libavcodec.
     * - decoding: Set by libavcodec.
     */
    int delay;


    /* video only */
    /**
     * picture width / height.
     *
     * @note Those fields may not match the values of the last
     * AVFrame output by avcodec_decode_video2 due frame
     * reordering.
     *
     * - encoding: MUST be set by user.
     * - decoding: May be set by the user before opening the decoder if known e.g.
     *             from the container. Some decoders will require the dimensions
     *             to be set by the caller. During decoding, the decoder may
     *             overwrite those values as required while parsing the data.
     */
    int width, height;

    /**
     * Bitstream width / height, may be different from width/height e.g. when
     * the decoded frame is cropped before being output or lowres is enabled.
     *
     * @note Those field may not match the value of the last
     * AVFrame output by avcodec_receive_frame() due frame
     * reordering.
     *
     * - encoding: unused
     * - decoding: May be set by the user before opening the decoder if known
     *             e.g. from the container. During decoding, the decoder may
     *             overwrite those values as required while parsing the data.
     */
    int coded_width, coded_height;

#if FF_API_ASPECT_EXTENDED
#define FF_ASPECT_EXTENDED 15
#endif

    /**
     * the number of pictures in a group of pictures, or 0 for intra_only
     * - encoding: Set by user.
     * - decoding: unused
     */
    int gop_size;

    /**
     * Pixel format, see AV_PIX_FMT_xxx.
     * May be set by the demuxer if known from headers.
     * May be overridden by the decoder if it knows better.
     *
     * @note This field may not match the value of the last
     * AVFrame output by avcodec_receive_frame() due frame
     * reordering.
     *
     * - encoding: Set by user.
     * - decoding: Set by user if known, overridden by libavcodec while
     *             parsing the data.
     */
    enum AVPixelFormat pix_fmt;

#if FF_API_MOTION_EST
    /**
     * This option does nothing
     * @deprecated use codec private options instead
     */
    attribute_deprecated int me_method;
#endif

    /**
     * If non NULL, 'draw_horiz_band' is called by the libavcodec
     * decoder to draw a horizontal band. It improves cache usage. Not
     * all codecs can do that. You must check the codec capabilities
     * beforehand.
     * When multithreading is used, it may be called from multiple threads
     * at the same time; threads might draw different parts of the same AVFrame,
     * or multiple AVFrames, and there is no guarantee that slices will be drawn
     * in order.
     * The function is also used by hardware acceleration APIs.
     * It is called at least once during frame decoding to pass
     * the data needed for hardware render.
     * In that mode instead of pixel data, AVFrame points to
     * a structure specific to the acceleration API. The application
     * reads the structure and can change some fields to indicate progress
     * or mark state.
     * - encoding: unused
     * - decoding: Set by user.
     * @param height the height of the slice
     * @param y the y position of the slice
     * @param type 1->top field, 2->bottom field, 3->frame
     * @param offset offset into the AVFrame.data from which the slice should be read
     */
    void (*draw_horiz_band)(struct AVCodecContext *s,
                            const AVFrame *src, int offset[AV_NUM_DATA_POINTERS],
                            int y, int type, int height);

    /**
     * callback to negotiate the pixelFormat
     * @param fmt is the list of formats which are supported by the codec,
     * it is terminated by -1 as 0 is a valid format, the formats are ordered by quality.
     * The first is always the native one.
     * @note The callback may be called again immediately if initialization for
     * the selected (hardware-accelerated) pixel format failed.
     * @warning Behavior is undefined if the callback returns a value not
     * in the fmt list of formats.
     * @return the chosen format
     * - encoding: unused
     * - decoding: Set by user, if not set the native format will be chosen.
     */
    enum AVPixelFormat (*get_format)(struct AVCodecContext *s, const enum AVPixelFormat * fmt);

    /**
     * maximum number of B-frames between non-B-frames
     * Note: The output will be delayed by max_b_frames+1 relative to the input.
     * - encoding: Set by user.
     * - decoding: unused
     */
    int max_b_frames;

    /**
     * qscale factor between IP and B-frames
     * If > 0 then the last P-frame quantizer will be used (q= lastp_q*factor+offset).
     * If < 0 then normal ratecontrol will be done (q= -normal_q*factor+offset).
     * - encoding: Set by user.
     * - decoding: unused
     */
    float b_quant_factor;

#if FF_API_RC_STRATEGY
    /** @deprecated use codec private option instead */
    attribute_deprecated int rc_strategy;
#define FF_RC_STRATEGY_XVID 1
#endif

#if FF_API_PRIVATE_OPT
    /** @deprecated use encoder private options instead */
    attribute_deprecated
    int b_frame_strategy;
#endif

    /**
     * qscale offset between IP and B-frames
     * - encoding: Set by user.
     * - decoding: unused
     */
    float b_quant_offset;

    /**
     * Size of the frame reordering buffer in the decoder.
     * For MPEG-2 it is 1 IPB or 0 low delay IP.
     * - encoding: Set by libavcodec.
     * - decoding: Set by libavcodec.
     */
    int has_b_frames;

#if FF_API_PRIVATE_OPT
    /** @deprecated use encoder private options instead */
    attribute_deprecated
    int mpeg_quant;
#endif

    /**
     * qscale factor between P- and I-frames
     * If > 0 then the last P-frame quantizer will be used (q = lastp_q * factor + offset).
     * If < 0 then normal ratecontrol will be done (q= -normal_q*factor+offset).
     * - encoding: Set by user.
     * - decoding: unused
     */
    float i_quant_factor;

    /**
     * qscale offset between P and I-frames
     * - encoding: Set by user.
     * - decoding: unused
     */
    float i_quant_offset;

    /**
     * luminance masking (0-> disabled)
     * - encoding: Set by user.
     * - decoding: unused
     */
    float lumi_masking;

    /**
     * temporary complexity masking (0-> disabled)
     * - encoding: Set by user.
     * - decoding: unused
     */
    float temporal_cplx_masking;

    /**
     * spatial complexity masking (0-> disabled)
     * - encoding: Set by user.
     * - decoding: unused
     */
    float spatial_cplx_masking;

    /**
     * p block masking (0-> disabled)
     * - encoding: Set by user.
     * - decoding: unused
     */
    float p_masking;

    /**
     * darkness masking (0-> disabled)
     * - encoding: Set by user.
     * - decoding: unused
     */
    float dark_masking;

    /**
     * slice count
     * - encoding: Set by libavcodec.
     * - decoding: Set by user (or 0).
     */
    int slice_count;

#if FF_API_PRIVATE_OPT
    /** @deprecated use encoder private options instead */
    attribute_deprecated
     int prediction_method;
#define FF_PRED_LEFT   0
#define FF_PRED_PLANE  1
#define FF_PRED_MEDIAN 2
#endif

    /**
     * slice offsets in the frame in bytes
     * - encoding: Set/allocated by libavcodec.
     * - decoding: Set/allocated by user (or NULL).
     */
    int *slice_offset;

    /**
     * sample aspect ratio (0 if unknown)
     * That is the width of a pixel divided by the height of the pixel.
     * Numerator and denominator must be relatively prime and smaller than 256 for some video standards.
     * - encoding: Set by user.
     * - decoding: Set by libavcodec.
     */
    AVRational sample_aspect_ratio;

    /**
     * motion estimation comparison function
     * - encoding: Set by user.
     * - decoding: unused
     */
    int me_cmp;
    /**
     * subpixel motion estimation comparison function
     * - encoding: Set by user.
     * - decoding: unused
     */
    int me_sub_cmp;
    /**
     * macroblock comparison function (not supported yet)
     * - encoding: Set by user.
     * - decoding: unused
     */
    int mb_cmp;
    /**
     * interlaced DCT comparison function
     * - encoding: Set by user.
     * - decoding: unused
     */
    int ildct_cmp;
#define FF_CMP_SAD          0
#define FF_CMP_SSE          1
#define FF_CMP_SATD         2
#define FF_CMP_DCT          3
#define FF_CMP_PSNR         4
#define FF_CMP_BIT          5
#define FF_CMP_RD           6
#define FF_CMP_ZERO         7
#define FF_CMP_VSAD         8
#define FF_CMP_VSSE         9
#define FF_CMP_NSSE         10
#define FF_CMP_W53          11
#define FF_CMP_W97          12
#define FF_CMP_DCTMAX       13
#define FF_CMP_DCT264       14
#define FF_CMP_MEDIAN_SAD   15
#define FF_CMP_CHROMA       256

    /**
     * ME diamond size & shape
     * - encoding: Set by user.
     * - decoding: unused
     */
    int dia_size;

    /**
     * amount of previous MV predictors (2a+1 x 2a+1 square)
     * - encoding: Set by user.
     * - decoding: unused
     */
    int last_predictor_count;

#if FF_API_PRIVATE_OPT
    /** @deprecated use encoder private options instead */
    attribute_deprecated
    int pre_me;
#endif

    /**
     * motion estimation prepass comparison function
     * - encoding: Set by user.
     * - decoding: unused
     */
    int me_pre_cmp;

    /**
     * ME prepass diamond size & shape
     * - encoding: Set by user.
     * - decoding: unused
     */
    int pre_dia_size;

    /**
     * subpel ME quality
     * - encoding: Set by user.
     * - decoding: unused
     */
    int me_subpel_quality;

#if FF_API_AFD
    /**
     * DTG active format information (additional aspect ratio
     * information only used in DVB MPEG-2 transport streams)
     * 0 if not set.
     *
     * - encoding: unused
     * - decoding: Set by decoder.
     * @deprecated Deprecated in favor of AVSideData
     */
    attribute_deprecated int dtg_active_format;
#define FF_DTG_AFD_SAME         8
#define FF_DTG_AFD_4_3          9
#define FF_DTG_AFD_16_9         10
#define FF_DTG_AFD_14_9         11
#define FF_DTG_AFD_4_3_SP_14_9  13
#define FF_DTG_AFD_16_9_SP_14_9 14
#define FF_DTG_AFD_SP_4_3       15
#endif /* FF_API_AFD */

    /**
     * maximum motion estimation search range in subpel units
     * If 0 then no limit.
     *
     * - encoding: Set by user.
     * - decoding: unused
     */
    int me_range;

#if FF_API_QUANT_BIAS
    /**
     * @deprecated use encoder private option instead
     */
    attribute_deprecated int intra_quant_bias;
#define FF_DEFAULT_QUANT_BIAS 999999

    /**
     * @deprecated use encoder private option instead
     */
    attribute_deprecated int inter_quant_bias;
#endif

    /**
     * slice flags
     * - encoding: unused
     * - decoding: Set by user.
     */
    int slice_flags;
#define SLICE_FLAG_CODED_ORDER    0x0001 ///< draw_horiz_band() is called in coded order instead of display
#define SLICE_FLAG_ALLOW_FIELD    0x0002 ///< allow draw_horiz_band() with field slices (MPEG-2 field pics)
#define SLICE_FLAG_ALLOW_PLANE    0x0004 ///< allow draw_horiz_band() with 1 component at a time (SVQ1)

#if FF_API_XVMC
    /**
     * XVideo Motion Acceleration
     * - encoding: forbidden
     * - decoding: set by decoder
     * @deprecated XvMC doesn't need it anymore.
     */
    attribute_deprecated int xvmc_acceleration;
#endif /* FF_API_XVMC */

    /**
     * macroblock decision mode
     * - encoding: Set by user.
     * - decoding: unused
     */
    int mb_decision;
#define FF_MB_DECISION_SIMPLE 0        ///< uses mb_cmp
#define FF_MB_DECISION_BITS   1        ///< chooses the one which needs the fewest bits
#define FF_MB_DECISION_RD     2        ///< rate distortion

    /**
     * custom intra quantization matrix
     * - encoding: Set by user, can be NULL.
     * - decoding: Set by libavcodec.
     */
    uint16_t *intra_matrix;

    /**
     * custom inter quantization matrix
     * - encoding: Set by user, can be NULL.
     * - decoding: Set by libavcodec.
     */
    uint16_t *inter_matrix;

#if FF_API_PRIVATE_OPT
    /** @deprecated use encoder private options instead */
    attribute_deprecated
    int scenechange_threshold;

    /** @deprecated use encoder private options instead */
    attribute_deprecated
    int noise_reduction;
#endif

#if FF_API_MPV_OPT
    /**
     * @deprecated this field is unused
     */
    attribute_deprecated
    int me_threshold;

    /**
     * @deprecated this field is unused
     */
    attribute_deprecated
    int mb_threshold;
#endif

    /**
     * precision of the intra DC coefficient - 8
     * - encoding: Set by user.
     * - decoding: Set by libavcodec
     */
    int intra_dc_precision;

    /**
     * Number of macroblock rows at the top which are skipped.
     * - encoding: unused
     * - decoding: Set by user.
     */
    int skip_top;

    /**
     * Number of macroblock rows at the bottom which are skipped.
     * - encoding: unused
     * - decoding: Set by user.
     */
    int skip_bottom;

#if FF_API_MPV_OPT
    /**
     * @deprecated use encoder private options instead
     */
    attribute_deprecated
    float border_masking;
#endif

    /**
     * minimum MB Lagrange multiplier
     * - encoding: Set by user.
     * - decoding: unused
     */
    int mb_lmin;

    /**
     * maximum MB Lagrange multiplier
     * - encoding: Set by user.
     * - decoding: unused
     */
    int mb_lmax;

#if FF_API_PRIVATE_OPT
    /**
     * @deprecated use encoder private options instead
     */
    attribute_deprecated
    int me_penalty_compensation;
#endif

    /**
     * - encoding: Set by user.
     * - decoding: unused
     */
    int bidir_refine;

#if FF_API_PRIVATE_OPT
    /** @deprecated use encoder private options instead */
    attribute_deprecated
    int brd_scale;
#endif

    /**
     * minimum GOP size
     * - encoding: Set by user.
     * - decoding: unused
     */
    int keyint_min;

    /**
     * number of reference frames
     * - encoding: Set by user.
     * - decoding: Set by lavc.
     */
    int refs;

#if FF_API_PRIVATE_OPT
    /** @deprecated use encoder private options instead */
    attribute_deprecated
    int chromaoffset;
#endif

#if FF_API_UNUSED_MEMBERS
    /**
     * Multiplied by qscale for each frame and added to scene_change_score.
     * - encoding: Set by user.
     * - decoding: unused
     */
    attribute_deprecated int scenechange_factor;
#endif

    /**
     * Note: Value depends upon the compare function used for fullpel ME.
     * - encoding: Set by user.
     * - decoding: unused
     */
    int mv0_threshold;

#if FF_API_PRIVATE_OPT
    /** @deprecated use encoder private options instead */
    attribute_deprecated
    int b_sensitivity;
#endif

    /**
     * Chromaticity coordinates of the source primaries.
     * - encoding: Set by user
     * - decoding: Set by libavcodec
     */
    enum AVColorPrimaries color_primaries;

    /**
     * Color Transfer Characteristic.
     * - encoding: Set by user
     * - decoding: Set by libavcodec
     */
    enum AVColorTransferCharacteristic color_trc;

    /**
     * YUV colorspace type.
     * - encoding: Set by user
     * - decoding: Set by libavcodec
     */
    enum AVColorSpace colorspace;

    /**
     * MPEG vs JPEG YUV range.
     * - encoding: Set by user
     * - decoding: Set by libavcodec
     */
    enum AVColorRange color_range;

    /**
     * This defines the location of chroma samples.
     * - encoding: Set by user
     * - decoding: Set by libavcodec
     */
    enum AVChromaLocation chroma_sample_location;

    /**
     * Number of slices.
     * Indicates number of picture subdivisions. Used for parallelized
     * decoding.
     * - encoding: Set by user
     * - decoding: unused
     */
    int slices;

    /** Field order
     * - encoding: set by libavcodec
     * - decoding: Set by user.
     */
    enum AVFieldOrder field_order;

    /* audio only */
    int sample_rate; ///< samples per second
    int channels;    ///< number of audio channels

    /**
     * audio sample format
     * - encoding: Set by user.
     * - decoding: Set by libavcodec.
     */
    enum AVSampleFormat sample_fmt;  ///< sample format

    /* The following data should not be initialized. */
    /**
     * Number of samples per channel in an audio frame.
     *
     * - encoding: set by libavcodec in avcodec_open2(). Each submitted frame
     *   except the last must contain exactly frame_size samples per channel.
     *   May be 0 when the codec has AV_CODEC_CAP_VARIABLE_FRAME_SIZE set, then the
     *   frame size is not restricted.
     * - decoding: may be set by some decoders to indicate constant frame size
     */
    int frame_size;

    /**
     * Frame counter, set by libavcodec.
     *
     * - decoding: total number of frames returned from the decoder so far.
     * - encoding: total number of frames passed to the encoder so far.
     *
     *   @note the counter is not incremented if encoding/decoding resulted in
     *   an error.
     */
    int frame_number;

    /**
     * number of bytes per packet if constant and known or 0
     * Used by some WAV based audio codecs.
     */
    int block_align;

    /**
     * Audio cutoff bandwidth (0 means "automatic")
     * - encoding: Set by user.
     * - decoding: unused
     */
    int cutoff;

    /**
     * Audio channel layout.
     * - encoding: set by user.
     * - decoding: set by user, may be overwritten by libavcodec.
     */
    uint64_t channel_layout;

    /**
     * Request decoder to use this channel layout if it can (0 for default)
     * - encoding: unused
     * - decoding: Set by user.
     */
    uint64_t request_channel_layout;

    /**
     * Type of service that the audio stream conveys.
     * - encoding: Set by user.
     * - decoding: Set by libavcodec.
     */
    enum AVAudioServiceType audio_service_type;

    /**
     * desired sample format
     * - encoding: Not used.
     * - decoding: Set by user.
     * Decoder will decode to this format if it can.
     */
    enum AVSampleFormat request_sample_fmt;

    /**
     * This callback is called at the beginning of each frame to get data
     * buffer(s) for it. There may be one contiguous buffer for all the data or
     * there may be a buffer per each data plane or anything in between. What
     * this means is, you may set however many entries in buf[] you feel necessary.
     * Each buffer must be reference-counted using the AVBuffer API (see description
     * of buf[] below).
     *
     * The following fields will be set in the frame before this callback is
     * called:
     * - format
     * - width, height (video only)
     * - sample_rate, channel_layout, nb_samples (audio only)
     * Their values may differ from the corresponding values in
     * AVCodecContext. This callback must use the frame values, not the codec
     * context values, to calculate the required buffer size.
     *
     * This callback must fill the following fields in the frame:
     * - data[]
     * - linesize[]
     * - extended_data:
     *   * if the data is planar audio with more than 8 channels, then this
     *     callback must allocate and fill extended_data to contain all pointers
     *     to all data planes. data[] must hold as many pointers as it can.
     *     extended_data must be allocated with av_malloc() and will be freed in
     *     av_frame_unref().
     *   * otherwise extended_data must point to data
     * - buf[] must contain one or more pointers to AVBufferRef structures. Each of
     *   the frame's data and extended_data pointers must be contained in these. That
     *   is, one AVBufferRef for each allocated chunk of memory, not necessarily one
     *   AVBufferRef per data[] entry. See: av_buffer_create(), av_buffer_alloc(),
     *   and av_buffer_ref().
     * - extended_buf and nb_extended_buf must be allocated with av_malloc() by
     *   this callback and filled with the extra buffers if there are more
     *   buffers than buf[] can hold. extended_buf will be freed in
     *   av_frame_unref().
     *
     * If AV_CODEC_CAP_DR1 is not set then get_buffer2() must call
     * avcodec_default_get_buffer2() instead of providing buffers allocated by
     * some other means.
     *
     * Each data plane must be aligned to the maximum required by the target
     * CPU.
     *
     * @see avcodec_default_get_buffer2()
     *
     * Video:
     *
     * If AV_GET_BUFFER_FLAG_REF is set in flags then the frame may be reused
     * (read and/or written to if it is writable) later by libavcodec.
     *
     * avcodec_align_dimensions2() should be used to find the required width and
     * height, as they normally need to be rounded up to the next multiple of 16.
     *
     * Some decoders do not support linesizes changing between frames.
     *
     * If frame multithreading is used and thread_safe_callbacks is set,
     * this callback may be called from a different thread, but not from more
     * than one at once. Does not need to be reentrant.
     *
     * @see avcodec_align_dimensions2()
     *
     * Audio:
     *
     * Decoders request a buffer of a particular size by setting
     * AVFrame.nb_samples prior to calling get_buffer2(). The decoder may,
     * however, utilize only part of the buffer by setting AVFrame.nb_samples
     * to a smaller value in the output frame.
     *
     * As a convenience, av_samples_get_buffer_size() and
     * av_samples_fill_arrays() in libavutil may be used by custom get_buffer2()
     * functions to find the required data size and to fill data pointers and
     * linesize. In AVFrame.linesize, only linesize[0] may be set for audio
     * since all planes must be the same size.
     *
     * @see av_samples_get_buffer_size(), av_samples_fill_arrays()
     *
     * - encoding: unused
     * - decoding: Set by libavcodec, user can override.
     */
    int (*get_buffer2)(struct AVCodecContext *s, AVFrame *frame, int flags);

    /**
     * If non-zero, the decoded audio and video frames returned from
     * avcodec_decode_video2() and avcodec_decode_audio4() are reference-counted
     * and are valid indefinitely. The caller must free them with
     * av_frame_unref() when they are not needed anymore.
     * Otherwise, the decoded frames must not be freed by the caller and are
     * only valid until the next decode call.
     *
     * This is always automatically enabled if avcodec_receive_frame() is used.
     *
     * - encoding: unused
     * - decoding: set by the caller before avcodec_open2().
     */
    int refcounted_frames;

    /* - encoding parameters */
    float qcompress;  ///< amount of qscale change between easy & hard scenes (0.0-1.0)
    float qblur;      ///< amount of qscale smoothing over time (0.0-1.0)

    /**
     * minimum quantizer
     * - encoding: Set by user.
     * - decoding: unused
     */
    int qmin;

    /**
     * maximum quantizer
     * - encoding: Set by user.
     * - decoding: unused
     */
    int qmax;

    /**
     * maximum quantizer difference between frames
     * - encoding: Set by user.
     * - decoding: unused
     */
    int max_qdiff;

#if FF_API_MPV_OPT
    /**
     * @deprecated use encoder private options instead
     */
    attribute_deprecated
    float rc_qsquish;

    attribute_deprecated
    float rc_qmod_amp;
    attribute_deprecated
    int rc_qmod_freq;
#endif

    /**
     * decoder bitstream buffer size
     * - encoding: Set by user.
     * - decoding: unused
     */
    int rc_buffer_size;

    /**
     * ratecontrol override, see RcOverride
     * - encoding: Allocated/set/freed by user.
     * - decoding: unused
     */
    int rc_override_count;
    RcOverride *rc_override;

#if FF_API_MPV_OPT
    /**
     * @deprecated use encoder private options instead
     */
    attribute_deprecated
    const char *rc_eq;
#endif

    /**
     * maximum bitrate
     * - encoding: Set by user.
     * - decoding: Set by user, may be overwritten by libavcodec.
     */
    int64_t rc_max_rate;

    /**
     * minimum bitrate
     * - encoding: Set by user.
     * - decoding: unused
     */
    int64_t rc_min_rate;

#if FF_API_MPV_OPT
    /**
     * @deprecated use encoder private options instead
     */
    attribute_deprecated
    float rc_buffer_aggressivity;

    attribute_deprecated
    float rc_initial_cplx;
#endif

    /**
     * Ratecontrol attempt to use, at maximum, <value> of what can be used without an underflow.
     * - encoding: Set by user.
     * - decoding: unused.
     */
    float rc_max_available_vbv_use;

    /**
     * Ratecontrol attempt to use, at least, <value> times the amount needed to prevent a vbv overflow.
     * - encoding: Set by user.
     * - decoding: unused.
     */
    float rc_min_vbv_overflow_use;

    /**
     * Number of bits which should be loaded into the rc buffer before decoding starts.
     * - encoding: Set by user.
     * - decoding: unused
     */
    int rc_initial_buffer_occupancy;

#if FF_API_CODER_TYPE
#define FF_CODER_TYPE_VLC       0
#define FF_CODER_TYPE_AC        1
#define FF_CODER_TYPE_RAW       2
#define FF_CODER_TYPE_RLE       3
#if FF_API_UNUSED_MEMBERS
#define FF_CODER_TYPE_DEFLATE   4
#endif /* FF_API_UNUSED_MEMBERS */
    /**
     * @deprecated use encoder private options instead
     */
    attribute_deprecated
    int coder_type;
#endif /* FF_API_CODER_TYPE */

#if FF_API_PRIVATE_OPT
    /** @deprecated use encoder private options instead */
    attribute_deprecated
    int context_model;
#endif

#if FF_API_MPV_OPT
    /**
     * @deprecated use encoder private options instead
     */
    attribute_deprecated
    int lmin;

    /**
     * @deprecated use encoder private options instead
     */
    attribute_deprecated
    int lmax;
#endif

#if FF_API_PRIVATE_OPT
    /** @deprecated use encoder private options instead */
    attribute_deprecated
    int frame_skip_threshold;

    /** @deprecated use encoder private options instead */
    attribute_deprecated
    int frame_skip_factor;

    /** @deprecated use encoder private options instead */
    attribute_deprecated
    int frame_skip_exp;

    /** @deprecated use encoder private options instead */
    attribute_deprecated
    int frame_skip_cmp;
#endif /* FF_API_PRIVATE_OPT */

    /**
     * trellis RD quantization
     * - encoding: Set by user.
     * - decoding: unused
     */
    int trellis;

#if FF_API_PRIVATE_OPT
    /** @deprecated use encoder private options instead */
    attribute_deprecated
    int min_prediction_order;

    /** @deprecated use encoder private options instead */
    attribute_deprecated
    int max_prediction_order;

    /** @deprecated use encoder private options instead */
    attribute_deprecated
    int64_t timecode_frame_start;
#endif

#if FF_API_RTP_CALLBACK
    /**
     * @deprecated unused
     */
    /* The RTP callback: This function is called    */
    /* every time the encoder has a packet to send. */
    /* It depends on the encoder if the data starts */
    /* with a Start Code (it should). H.263 does.   */
    /* mb_nb contains the number of macroblocks     */
    /* encoded in the RTP payload.                  */
    attribute_deprecated
    void (*rtp_callback)(struct AVCodecContext *avctx, void *data, int size, int mb_nb);
#endif

#if FF_API_PRIVATE_OPT
    /** @deprecated use encoder private options instead */
    attribute_deprecated
    int rtp_payload_size;   /* The size of the RTP payload: the coder will  */
                            /* do its best to deliver a chunk with size     */
                            /* below rtp_payload_size, the chunk will start */
                            /* with a start code on some codecs like H.263. */
                            /* This doesn't take account of any particular  */
                            /* headers inside the transmitted RTP payload.  */
#endif

#if FF_API_STAT_BITS
    /* statistics, used for 2-pass encoding */
    attribute_deprecated
    int mv_bits;
    attribute_deprecated
    int header_bits;
    attribute_deprecated
    int i_tex_bits;
    attribute_deprecated
    int p_tex_bits;
    attribute_deprecated
    int i_count;
    attribute_deprecated
    int p_count;
    attribute_deprecated
    int skip_count;
    attribute_deprecated
    int misc_bits;

    /** @deprecated this field is unused */
    attribute_deprecated
    int frame_bits;
#endif

    /**
     * pass1 encoding statistics output buffer
     * - encoding: Set by libavcodec.
     * - decoding: unused
     */
    char *stats_out;

    /**
     * pass2 encoding statistics input buffer
     * Concatenated stuff from stats_out of pass1 should be placed here.
     * - encoding: Allocated/set/freed by user.
     * - decoding: unused
     */
    char *stats_in;

    /**
     * Work around bugs in encoders which sometimes cannot be detected automatically.
     * - encoding: Set by user
     * - decoding: Set by user
     */
    int workaround_bugs;
#define FF_BUG_AUTODETECT       1  ///< autodetection
#if FF_API_OLD_MSMPEG4
#define FF_BUG_OLD_MSMPEG4      2
#endif
#define FF_BUG_XVID_ILACE       4
#define FF_BUG_UMP4             8
#define FF_BUG_NO_PADDING       16
#define FF_BUG_AMV              32
#if FF_API_AC_VLC
#define FF_BUG_AC_VLC           0  ///< Will be removed, libavcodec can now handle these non-compliant files by default.
#endif
#define FF_BUG_QPEL_CHROMA      64
#define FF_BUG_STD_QPEL         128
#define FF_BUG_QPEL_CHROMA2     256
#define FF_BUG_DIRECT_BLOCKSIZE 512
#define FF_BUG_EDGE             1024
#define FF_BUG_HPEL_CHROMA      2048
#define FF_BUG_DC_CLIP          4096
#define FF_BUG_MS               8192 ///< Work around various bugs in Microsoft's broken decoders.
#define FF_BUG_TRUNCATED       16384
#define FF_BUG_IEDGE           32768

    /**
     * strictly follow the standard (MPEG-4, ...).
     * - encoding: Set by user.
     * - decoding: Set by user.
     * Setting this to STRICT or higher means the encoder and decoder will
     * generally do stupid things, whereas setting it to unofficial or lower
     * will mean the encoder might produce output that is not supported by all
     * spec-compliant decoders. Decoders don't differentiate between normal,
     * unofficial and experimental (that is, they always try to decode things
     * when they can) unless they are explicitly asked to behave stupidly
     * (=strictly conform to the specs)
     */
    int strict_std_compliance;
#define FF_COMPLIANCE_VERY_STRICT   2 ///< Strictly conform to an older more strict version of the spec or reference software.
#define FF_COMPLIANCE_STRICT        1 ///< Strictly conform to all the things in the spec no matter what consequences.
#define FF_COMPLIANCE_NORMAL        0
#define FF_COMPLIANCE_UNOFFICIAL   -1 ///< Allow unofficial extensions
#define FF_COMPLIANCE_EXPERIMENTAL -2 ///< Allow nonstandardized experimental things.

    /**
     * error concealment flags
     * - encoding: unused
     * - decoding: Set by user.
     */
    int error_concealment;
#define FF_EC_GUESS_MVS   1
#define FF_EC_DEBLOCK     2
#define FF_EC_FAVOR_INTER 256

    /**
     * debug
     * - encoding: Set by user.
     * - decoding: Set by user.
     */
    int debug;
#define FF_DEBUG_PICT_INFO   1
#define FF_DEBUG_RC          2
#define FF_DEBUG_BITSTREAM   4
#define FF_DEBUG_MB_TYPE     8
#define FF_DEBUG_QP          16
#if FF_API_DEBUG_MV
/**
 * @deprecated this option does nothing
 */
#define FF_DEBUG_MV          32
#endif
#define FF_DEBUG_DCT_COEFF   0x00000040
#define FF_DEBUG_SKIP        0x00000080
#define FF_DEBUG_STARTCODE   0x00000100
#if FF_API_UNUSED_MEMBERS
#define FF_DEBUG_PTS         0x00000200
#endif /* FF_API_UNUSED_MEMBERS */
#define FF_DEBUG_ER          0x00000400
#define FF_DEBUG_MMCO        0x00000800
#define FF_DEBUG_BUGS        0x00001000
#if FF_API_DEBUG_MV
#define FF_DEBUG_VIS_QP      0x00002000
#define FF_DEBUG_VIS_MB_TYPE 0x00004000
#endif
#define FF_DEBUG_BUFFERS     0x00008000
#define FF_DEBUG_THREADS     0x00010000
#define FF_DEBUG_GREEN_MD    0x00800000
#define FF_DEBUG_NOMC        0x01000000

#if FF_API_DEBUG_MV
    /**
     * debug
     * - encoding: Set by user.
     * - decoding: Set by user.
     */
    int debug_mv;
#define FF_DEBUG_VIS_MV_P_FOR  0x00000001 // visualize forward predicted MVs of P-frames
#define FF_DEBUG_VIS_MV_B_FOR  0x00000002 // visualize forward predicted MVs of B-frames
#define FF_DEBUG_VIS_MV_B_BACK 0x00000004 // visualize backward predicted MVs of B-frames
#endif

    /**
     * Error recognition; may misdetect some more or less valid parts as errors.
     * - encoding: unused
     * - decoding: Set by user.
     */
    int err_recognition;

/**
 * Verify checksums embedded in the bitstream (could be of either encoded or
 * decoded data, depending on the codec) and print an error message on mismatch.
 * If AV_EF_EXPLODE is also set, a mismatching checksum will result in the
 * decoder returning an error.
 */
#define AV_EF_CRCCHECK  (1<<0)
#define AV_EF_BITSTREAM (1<<1)          ///< detect bitstream specification deviations
#define AV_EF_BUFFER    (1<<2)          ///< detect improper bitstream length
#define AV_EF_EXPLODE   (1<<3)          ///< abort decoding on minor error detection

#define AV_EF_IGNORE_ERR (1<<15)        ///< ignore errors and continue
#define AV_EF_CAREFUL    (1<<16)        ///< consider things that violate the spec, are fast to calculate and have not been seen in the wild as errors
#define AV_EF_COMPLIANT  (1<<17)        ///< consider all spec non compliances as errors
#define AV_EF_AGGRESSIVE (1<<18)        ///< consider things that a sane encoder should not do as an error


    /**
     * opaque 64-bit number (generally a PTS) that will be reordered and
     * output in AVFrame.reordered_opaque
     * - encoding: unused
     * - decoding: Set by user.
     */
    int64_t reordered_opaque;

    /**
     * Hardware accelerator in use
     * - encoding: unused.
     * - decoding: Set by libavcodec
     */
    struct AVHWAccel *hwaccel;

    /**
     * Hardware accelerator context.
     * For some hardware accelerators, a global context needs to be
     * provided by the user. In that case, this holds display-dependent
     * data FFmpeg cannot instantiate itself. Please refer to the
     * FFmpeg HW accelerator documentation to know how to fill this
     * is. e.g. for VA API, this is a struct vaapi_context.
     * - encoding: unused
     * - decoding: Set by user
     */
    void *hwaccel_context;

    /**
     * error
     * - encoding: Set by libavcodec if flags & AV_CODEC_FLAG_PSNR.
     * - decoding: unused
     */
    uint64_t error[AV_NUM_DATA_POINTERS];

    /**
     * DCT algorithm, see FF_DCT_* below
     * - encoding: Set by user.
     * - decoding: unused
     */
    int dct_algo;
#define FF_DCT_AUTO    0
#define FF_DCT_FASTINT 1
#define FF_DCT_INT     2
#define FF_DCT_MMX     3
#define FF_DCT_ALTIVEC 5
#define FF_DCT_FAAN    6

    /**
     * IDCT algorithm, see FF_IDCT_* below.
     * - encoding: Set by user.
     * - decoding: Set by user.
     */
    int idct_algo;
#define FF_IDCT_AUTO          0
#define FF_IDCT_INT           1
#define FF_IDCT_SIMPLE        2
#define FF_IDCT_SIMPLEMMX     3
#define FF_IDCT_ARM           7
#define FF_IDCT_ALTIVEC       8
#if FF_API_ARCH_SH4
#define FF_IDCT_SH4           9
#endif
#define FF_IDCT_SIMPLEARM     10
#if FF_API_UNUSED_MEMBERS
#define FF_IDCT_IPP           13
#endif /* FF_API_UNUSED_MEMBERS */
#define FF_IDCT_XVID          14
#if FF_API_IDCT_XVIDMMX
#define FF_IDCT_XVIDMMX       14
#endif /* FF_API_IDCT_XVIDMMX */
#define FF_IDCT_SIMPLEARMV5TE 16
#define FF_IDCT_SIMPLEARMV6   17
#if FF_API_ARCH_SPARC
#define FF_IDCT_SIMPLEVIS     18
#endif
#define FF_IDCT_FAAN          20
#define FF_IDCT_SIMPLENEON    22
#if FF_API_ARCH_ALPHA
#define FF_IDCT_SIMPLEALPHA   23
#endif
#define FF_IDCT_SIMPLEAUTO    128

    /**
     * bits per sample/pixel from the demuxer (needed for huffyuv).
     * - encoding: Set by libavcodec.
     * - decoding: Set by user.
     */
     int bits_per_coded_sample;

    /**
     * Bits per sample/pixel of internal libavcodec pixel/sample format.
     * - encoding: set by user.
     * - decoding: set by libavcodec.
     */
    int bits_per_raw_sample;

#if FF_API_LOWRES
    /**
     * low resolution decoding, 1-> 1/2 size, 2->1/4 size
     * - encoding: unused
     * - decoding: Set by user.
     */
     int lowres;
#endif

#if FF_API_CODED_FRAME
    /**
     * the picture in the bitstream
     * - encoding: Set by libavcodec.
     * - decoding: unused
     *
     * @deprecated use the quality factor packet side data instead
     */
    attribute_deprecated AVFrame *coded_frame;
#endif

    /**
     * thread count
     * is used to decide how many independent tasks should be passed to execute()
     * - encoding: Set by user.
     * - decoding: Set by user.
     */
    int thread_count;

    /**
     * Which multithreading methods to use.
     * Use of FF_THREAD_FRAME will increase decoding delay by one frame per thread,
     * so clients which cannot provide future frames should not use it.
     *
     * - encoding: Set by user, otherwise the default is used.
     * - decoding: Set by user, otherwise the default is used.
     */
    int thread_type;
#define FF_THREAD_FRAME   1 ///< Decode more than one frame at once
#define FF_THREAD_SLICE   2 ///< Decode more than one part of a single frame at once

    /**
     * Which multithreading methods are in use by the codec.
     * - encoding: Set by libavcodec.
     * - decoding: Set by libavcodec.
     */
    int active_thread_type;

    /**
     * Set by the client if its custom get_buffer() callback can be called
     * synchronously from another thread, which allows faster multithreaded decoding.
     * draw_horiz_band() will be called from other threads regardless of this setting.
     * Ignored if the default get_buffer() is used.
     * - encoding: Set by user.
     * - decoding: Set by user.
     */
    int thread_safe_callbacks;

    /**
     * The codec may call this to execute several independent things.
     * It will return only after finishing all tasks.
     * The user may replace this with some multithreaded implementation,
     * the default implementation will execute the parts serially.
     * @param count the number of things to execute
     * - encoding: Set by libavcodec, user can override.
     * - decoding: Set by libavcodec, user can override.
     */
    int (*execute)(struct AVCodecContext *c, int (*func)(struct AVCodecContext *c2, void *arg), void *arg2, int *ret, int count, int size);

    /**
     * The codec may call this to execute several independent things.
     * It will return only after finishing all tasks.
     * The user may replace this with some multithreaded implementation,
     * the default implementation will execute the parts serially.
     * Also see avcodec_thread_init and e.g. the --enable-pthread configure option.
     * @param c context passed also to func
     * @param count the number of things to execute
     * @param arg2 argument passed unchanged to func
     * @param ret return values of executed functions, must have space for "count" values. May be NULL.
     * @param func function that will be called count times, with jobnr from 0 to count-1.
     *             threadnr will be in the range 0 to c->thread_count-1 < MAX_THREADS and so that no
     *             two instances of func executing at the same time will have the same threadnr.
     * @return always 0 currently, but code should handle a future improvement where when any call to func
     *         returns < 0 no further calls to func may be done and < 0 is returned.
     * - encoding: Set by libavcodec, user can override.
     * - decoding: Set by libavcodec, user can override.
     */
    int (*execute2)(struct AVCodecContext *c, int (*func)(struct AVCodecContext *c2, void *arg, int jobnr, int threadnr), void *arg2, int *ret, int count);

    /**
     * noise vs. sse weight for the nsse comparison function
     * - encoding: Set by user.
     * - decoding: unused
     */
     int nsse_weight;

    /**
     * profile
     * - encoding: Set by user.
     * - decoding: Set by libavcodec.
     */
     int profile;
#define FF_PROFILE_UNKNOWN -99
#define FF_PROFILE_RESERVED -100

#define FF_PROFILE_AAC_MAIN 0
#define FF_PROFILE_AAC_LOW  1
#define FF_PROFILE_AAC_SSR  2
#define FF_PROFILE_AAC_LTP  3
#define FF_PROFILE_AAC_HE   4
#define FF_PROFILE_AAC_HE_V2 28
#define FF_PROFILE_AAC_LD   22
#define FF_PROFILE_AAC_ELD  38
#define FF_PROFILE_MPEG2_AAC_LOW 128
#define FF_PROFILE_MPEG2_AAC_HE  131

#define FF_PROFILE_DNXHD         0
#define FF_PROFILE_DNXHR_LB      1
#define FF_PROFILE_DNXHR_SQ      2
#define FF_PROFILE_DNXHR_HQ      3
#define FF_PROFILE_DNXHR_HQX     4
#define FF_PROFILE_DNXHR_444     5

#define FF_PROFILE_DTS         20
#define FF_PROFILE_DTS_ES      30
#define FF_PROFILE_DTS_96_24   40
#define FF_PROFILE_DTS_HD_HRA  50
#define FF_PROFILE_DTS_HD_MA   60
#define FF_PROFILE_DTS_EXPRESS 70

#define FF_PROFILE_MPEG2_422    0
#define FF_PROFILE_MPEG2_HIGH   1
#define FF_PROFILE_MPEG2_SS     2
#define FF_PROFILE_MPEG2_SNR_SCALABLE  3
#define FF_PROFILE_MPEG2_MAIN   4
#define FF_PROFILE_MPEG2_SIMPLE 5

#define FF_PROFILE_H264_CONSTRAINED  (1<<9)  // 8+1; constraint_set1_flag
#define FF_PROFILE_H264_INTRA        (1<<11) // 8+3; constraint_set3_flag

#define FF_PROFILE_H264_BASELINE             66
#define FF_PROFILE_H264_CONSTRAINED_BASELINE (66|FF_PROFILE_H264_CONSTRAINED)
#define FF_PROFILE_H264_MAIN                 77
#define FF_PROFILE_H264_EXTENDED             88
#define FF_PROFILE_H264_HIGH                 100
#define FF_PROFILE_H264_HIGH_10              110
#define FF_PROFILE_H264_HIGH_10_INTRA        (110|FF_PROFILE_H264_INTRA)
#define FF_PROFILE_H264_MULTIVIEW_HIGH       118
#define FF_PROFILE_H264_HIGH_422             122
#define FF_PROFILE_H264_HIGH_422_INTRA       (122|FF_PROFILE_H264_INTRA)
#define FF_PROFILE_H264_STEREO_HIGH          128
#define FF_PROFILE_H264_HIGH_444             144
#define FF_PROFILE_H264_HIGH_444_PREDICTIVE  244
#define FF_PROFILE_H264_HIGH_444_INTRA       (244|FF_PROFILE_H264_INTRA)
#define FF_PROFILE_H264_CAVLC_444            44

#define FF_PROFILE_VC1_SIMPLE   0
#define FF_PROFILE_VC1_MAIN     1
#define FF_PROFILE_VC1_COMPLEX  2
#define FF_PROFILE_VC1_ADVANCED 3

#define FF_PROFILE_MPEG4_SIMPLE                     0
#define FF_PROFILE_MPEG4_SIMPLE_SCALABLE            1
#define FF_PROFILE_MPEG4_CORE                       2
#define FF_PROFILE_MPEG4_MAIN                       3
#define FF_PROFILE_MPEG4_N_BIT                      4
#define FF_PROFILE_MPEG4_SCALABLE_TEXTURE           5
#define FF_PROFILE_MPEG4_SIMPLE_FACE_ANIMATION      6
#define FF_PROFILE_MPEG4_BASIC_ANIMATED_TEXTURE     7
#define FF_PROFILE_MPEG4_HYBRID                     8
#define FF_PROFILE_MPEG4_ADVANCED_REAL_TIME         9
#define FF_PROFILE_MPEG4_CORE_SCALABLE             10
#define FF_PROFILE_MPEG4_ADVANCED_CODING           11
#define FF_PROFILE_MPEG4_ADVANCED_CORE             12
#define FF_PROFILE_MPEG4_ADVANCED_SCALABLE_TEXTURE 13
#define FF_PROFILE_MPEG4_SIMPLE_STUDIO             14
#define FF_PROFILE_MPEG4_ADVANCED_SIMPLE           15

#define FF_PROFILE_JPEG2000_CSTREAM_RESTRICTION_0   1
#define FF_PROFILE_JPEG2000_CSTREAM_RESTRICTION_1   2
#define FF_PROFILE_JPEG2000_CSTREAM_NO_RESTRICTION  32768
#define FF_PROFILE_JPEG2000_DCINEMA_2K              3
#define FF_PROFILE_JPEG2000_DCINEMA_4K              4

#define FF_PROFILE_VP9_0                            0
#define FF_PROFILE_VP9_1                            1
#define FF_PROFILE_VP9_2                            2
#define FF_PROFILE_VP9_3                            3

#define FF_PROFILE_HEVC_MAIN                        1
#define FF_PROFILE_HEVC_MAIN_10                     2
#define FF_PROFILE_HEVC_MAIN_STILL_PICTURE          3
#define FF_PROFILE_HEVC_REXT                        4

    /**
     * level
     * - encoding: Set by user.
     * - decoding: Set by libavcodec.
     */
     int level;
#define FF_LEVEL_UNKNOWN -99

    /**
     * Skip loop filtering for selected frames.
     * - encoding: unused
     * - decoding: Set by user.
     */
    enum AVDiscard skip_loop_filter;

    /**
     * Skip IDCT/dequantization for selected frames.
     * - encoding: unused
     * - decoding: Set by user.
     */
    enum AVDiscard skip_idct;

    /**
     * Skip decoding for selected frames.
     * - encoding: unused
     * - decoding: Set by user.
     */
    enum AVDiscard skip_frame;

    /**
     * Header containing style information for text subtitles.
     * For SUBTITLE_ASS subtitle type, it should contain the whole ASS
     * [Script Info] and [V4+ Styles] section, plus the [Events] line and
     * the Format line following. It shouldn't include any Dialogue line.
     * - encoding: Set/allocated/freed by user (before avcodec_open2())
     * - decoding: Set/allocated/freed by libavcodec (by avcodec_open2())
     */
    uint8_t *subtitle_header;
    int subtitle_header_size;

#if FF_API_ERROR_RATE
    /**
     * @deprecated use the 'error_rate' private AVOption of the mpegvideo
     * encoders
     */
    attribute_deprecated
    int error_rate;
#endif

#if FF_API_VBV_DELAY
    /**
     * VBV delay coded in the last frame (in periods of a 27 MHz clock).
     * Used for compliant TS muxing.
     * - encoding: Set by libavcodec.
     * - decoding: unused.
     * @deprecated this value is now exported as a part of
     * AV_PKT_DATA_CPB_PROPERTIES packet side data
     */
    attribute_deprecated
    uint64_t vbv_delay;
#endif

#if FF_API_SIDEDATA_ONLY_PKT
    /**
     * Encoding only and set by default. Allow encoders to output packets
     * that do not contain any encoded data, only side data.
     *
     * Some encoders need to output such packets, e.g. to update some stream
     * parameters at the end of encoding.
     *
     * @deprecated this field disables the default behaviour and
     *             it is kept only for compatibility.
     */
    attribute_deprecated
    int side_data_only_packets;
#endif

    /**
     * Audio only. The number of "priming" samples (padding) inserted by the
     * encoder at the beginning of the audio. I.e. this number of leading
     * decoded samples must be discarded by the caller to get the original audio
     * without leading padding.
     *
     * - decoding: unused
     * - encoding: Set by libavcodec. The timestamps on the output packets are
     *             adjusted by the encoder so that they always refer to the
     *             first sample of the data actually contained in the packet,
     *             including any added padding.  E.g. if the timebase is
     *             1/samplerate and the timestamp of the first input sample is
     *             0, the timestamp of the first output packet will be
     *             -initial_padding.
     */
    int initial_padding;

    /**
     * - decoding: For codecs that store a framerate value in the compressed
     *             bitstream, the decoder may export it here. { 0, 1} when
     *             unknown.
     * - encoding: May be used to signal the framerate of CFR content to an
     *             encoder.
     */
    AVRational framerate;

    /**
     * Nominal unaccelerated pixel format, see AV_PIX_FMT_xxx.
     * - encoding: unused.
     * - decoding: Set by libavcodec before calling get_format()
     */
    enum AVPixelFormat sw_pix_fmt;

    /**
     * Timebase in which pkt_dts/pts and AVPacket.dts/pts are.
     * - encoding unused.
     * - decoding set by user.
     */
    AVRational pkt_timebase;

    /**
     * AVCodecDescriptor
     * - encoding: unused.
     * - decoding: set by libavcodec.
     */
    const AVCodecDescriptor *codec_descriptor;

#if !FF_API_LOWRES
    /**
     * low resolution decoding, 1-> 1/2 size, 2->1/4 size
     * - encoding: unused
     * - decoding: Set by user.
     */
     int lowres;
#endif

    /**
     * Current statistics for PTS correction.
     * - decoding: maintained and used by libavcodec, not intended to be used by user apps
     * - encoding: unused
     */
    int64_t pts_correction_num_faulty_pts; /// Number of incorrect PTS values so far
    int64_t pts_correction_num_faulty_dts; /// Number of incorrect DTS values so far
    int64_t pts_correction_last_pts;       /// PTS of the last frame
    int64_t pts_correction_last_dts;       /// DTS of the last frame

    /**
     * Character encoding of the input subtitles file.
     * - decoding: set by user
     * - encoding: unused
     */
    char *sub_charenc;

    /**
     * Subtitles character encoding mode. Formats or codecs might be adjusting
     * this setting (if they are doing the conversion themselves for instance).
     * - decoding: set by libavcodec
     * - encoding: unused
     */
    int sub_charenc_mode;
#define FF_SUB_CHARENC_MODE_DO_NOTHING  -1  ///< do nothing (demuxer outputs a stream supposed to be already in UTF-8, or the codec is bitmap for instance)
#define FF_SUB_CHARENC_MODE_AUTOMATIC    0  ///< libavcodec will select the mode itself
#define FF_SUB_CHARENC_MODE_PRE_DECODER  1  ///< the AVPacket data needs to be recoded to UTF-8 before being fed to the decoder, requires iconv

    /**
     * Skip processing alpha if supported by codec.
     * Note that if the format uses pre-multiplied alpha (common with VP6,
     * and recommended due to better video quality/compression)
     * the image will look as if alpha-blended onto a black background.
     * However for formats that do not use pre-multiplied alpha
     * there might be serious artefacts (though e.g. libswscale currently
     * assumes pre-multiplied alpha anyway).
     *
     * - decoding: set by user
     * - encoding: unused
     */
    int skip_alpha;

    /**
     * Number of samples to skip after a discontinuity
     * - decoding: unused
     * - encoding: set by libavcodec
     */
    int seek_preroll;

#if !FF_API_DEBUG_MV
    /**
     * debug motion vectors
     * - encoding: Set by user.
     * - decoding: Set by user.
     */
    int debug_mv;
#define FF_DEBUG_VIS_MV_P_FOR  0x00000001 //visualize forward predicted MVs of P frames
#define FF_DEBUG_VIS_MV_B_FOR  0x00000002 //visualize forward predicted MVs of B frames
#define FF_DEBUG_VIS_MV_B_BACK 0x00000004 //visualize backward predicted MVs of B frames
#endif

    /**
     * custom intra quantization matrix
     * - encoding: Set by user, can be NULL.
     * - decoding: unused.
     */
    uint16_t *chroma_intra_matrix;

    /**
     * dump format separator.
     * can be ", " or "\n      " or anything else
     * - encoding: Set by user.
     * - decoding: Set by user.
     */
    uint8_t *dump_separator;

    /**
     * ',' separated list of allowed decoders.
     * If NULL then all are allowed
     * - encoding: unused
     * - decoding: set by user
     */
    char *codec_whitelist;

    /*
     * Properties of the stream that gets decoded
     * - encoding: unused
     * - decoding: set by libavcodec
     */
    unsigned properties;
#define FF_CODEC_PROPERTY_LOSSLESS        0x00000001
#define FF_CODEC_PROPERTY_CLOSED_CAPTIONS 0x00000002

    /**
     * Additional data associated with the entire coded stream.
     *
     * - decoding: unused
     * - encoding: may be set by libavcodec after avcodec_open2().
     */
    AVPacketSideData *coded_side_data;
    int            nb_coded_side_data;

    /**
     * A reference to the AVHWFramesContext describing the input (for encoding)
     * or output (decoding) frames. The reference is set by the caller and
     * afterwards owned (and freed) by libavcodec - it should never be read by
     * the caller after being set.
     *
     * - decoding: This field should be set by the caller from the get_format()
     *             callback. The previous reference (if any) will always be
     *             unreffed by libavcodec before the get_format() call.
     *
     *             If the default get_buffer2() is used with a hwaccel pixel
     *             format, then this AVHWFramesContext will be used for
     *             allocating the frame buffers.
     *
     * - encoding: For hardware encoders configured to use a hwaccel pixel
     *             format, this field should be set by the caller to a reference
     *             to the AVHWFramesContext describing input frames.
     *             AVHWFramesContext.format must be equal to
     *             AVCodecContext.pix_fmt.
     *
     *             This field should be set before avcodec_open2() is called.
     */
    AVBufferRef *hw_frames_ctx;

    /**
     * Control the form of AVSubtitle.rects[N]->ass
     * - decoding: set by user
     * - encoding: unused
     */
    int sub_text_format;
#define FF_SUB_TEXT_FMT_ASS              0
#if FF_API_ASS_TIMING
#define FF_SUB_TEXT_FMT_ASS_WITH_TIMINGS 1
#endif

    /**
     * Audio only. The amount of padding (in samples) appended by the encoder to
     * the end of the audio. I.e. this number of decoded samples must be
     * discarded by the caller from the end of the stream to get the original
     * audio without any trailing padding.
     *
     * - decoding: unused
     * - encoding: unused
     */
    int trailing_padding;

    /**
     * The number of pixels per image to maximally accept.
     *
     * - decoding: set by user
     * - encoding: set by user
     */
    int64_t max_pixels;

    /**
     * A reference to the AVHWDeviceContext describing the device which will
     * be used by a hardware encoder/decoder.  The reference is set by the
     * caller and afterwards owned (and freed) by libavcodec.
     *
     * This should be used if either the codec device does not require
     * hardware frames or any that are used are to be allocated internally by
     * libavcodec.  If the user wishes to supply any of the frames used as
     * encoder input or decoder output then hw_frames_ctx should be used
     * instead.  When hw_frames_ctx is set in get_format() for a decoder, this
     * field will be ignored while decoding the associated stream segment, but
     * may again be used on a following one after another get_format() call.
     *
     * For both encoders and decoders this field should be set before
     * avcodec_open2() is called and must not be written to thereafter.
     *
     * Note that some decoders may require this field to be set initially in
     * order to support hw_frames_ctx at all - in that case, all frames
     * contexts used must be created on the same device.
     */
    AVBufferRef *hw_device_ctx;
} AVCodecContext;

AVRational av_codec_get_pkt_timebase         (const AVCodecContext *avctx);
void       av_codec_set_pkt_timebase         (AVCodecContext *avctx, AVRational val);

const AVCodecDescriptor *av_codec_get_codec_descriptor(const AVCodecContext *avctx);
void                     av_codec_set_codec_descriptor(AVCodecContext *avctx, const AVCodecDescriptor *desc);

unsigned av_codec_get_codec_properties(const AVCodecContext *avctx);

int  av_codec_get_lowres(const AVCodecContext *avctx);
void av_codec_set_lowres(AVCodecContext *avctx, int val);

int  av_codec_get_seek_preroll(const AVCodecContext *avctx);
void av_codec_set_seek_preroll(AVCodecContext *avctx, int val);

uint16_t *av_codec_get_chroma_intra_matrix(const AVCodecContext *avctx);
void av_codec_set_chroma_intra_matrix(AVCodecContext *avctx, uint16_t *val);

/**
 * AVProfile.
 */
typedef struct AVProfile {
    int profile;
    const char *name; ///< short name for the profile
} AVProfile;

typedef struct AVCodecDefault AVCodecDefault;

struct AVSubtitle;

/**
 * AVCodec.
 */
typedef struct AVCodec {
    /**
     * Name of the codec implementation.
     * The name is globally unique among encoders and among decoders (but an
     * encoder and a decoder can share the same name).
     * This is the primary way to find a codec from the user perspective.
     */
    const char *name;
    /**
     * Descriptive name for the codec, meant to be more human readable than name.
     * You should use the NULL_IF_CONFIG_SMALL() macro to define it.
     */
    const char *long_name;
    enum AVMediaType type;
    enum AVCodecID id;
    /**
     * Codec capabilities.
     * see AV_CODEC_CAP_*
     */
    int capabilities;
    const AVRational *supported_framerates; ///< array of supported framerates, or NULL if any, array is terminated by {0,0}
    const enum AVPixelFormat *pix_fmts;     ///< array of supported pixel formats, or NULL if unknown, array is terminated by -1
    const int *supported_samplerates;       ///< array of supported audio samplerates, or NULL if unknown, array is terminated by 0
    const enum AVSampleFormat *sample_fmts; ///< array of supported sample formats, or NULL if unknown, array is terminated by -1
    const uint64_t *channel_layouts;         ///< array of support channel layouts, or NULL if unknown. array is terminated by 0
    uint8_t max_lowres;                     ///< maximum value for lowres supported by the decoder
    const AVClass *priv_class;              ///< AVClass for the private context
    const AVProfile *profiles;              ///< array of recognized profiles, or NULL if unknown, array is terminated by {FF_PROFILE_UNKNOWN}

    /*****************************************************************
     * No fields below this line are part of the public API. They
     * may not be used outside of libavcodec and can be changed and
     * removed at will.
     * New public fields should be added right above.
     *****************************************************************
     */
    int priv_data_size;
    struct AVCodec *next;
    /**
     * @name Frame-level threading support functions
     * @{
     */
    /**
     * If defined, called on thread contexts when they are created.
     * If the codec allocates writable tables in init(), re-allocate them here.
     * priv_data will be set to a copy of the original.
     */
    int (*init_thread_copy)(AVCodecContext *);
    /**
     * Copy necessary context variables from a previous thread context to the current one.
     * If not defined, the next thread will start automatically; otherwise, the codec
     * must call ff_thread_finish_setup().
     *
     * dst and src will (rarely) point to the same context, in which case memcpy should be skipped.
     */
    int (*update_thread_context)(AVCodecContext *dst, const AVCodecContext *src);
    /** @} */

    /**
     * Private codec-specific defaults.
     */
    const AVCodecDefault *defaults;

    /**
     * Initialize codec static data, called from avcodec_register().
     */
    void (*init_static_data)(struct AVCodec *codec);

    int (*init)(AVCodecContext *);
    int (*encode_sub)(AVCodecContext *, uint8_t *buf, int buf_size,
                      const struct AVSubtitle *sub);
    /**
     * Encode data to an AVPacket.
     *
     * @param      avctx          codec context
     * @param      avpkt          output AVPacket (may contain a user-provided buffer)
     * @param[in]  frame          AVFrame containing the raw data to be encoded
     * @param[out] got_packet_ptr encoder sets to 0 or 1 to indicate that a
     *                            non-empty packet was returned in avpkt.
     * @return 0 on success, negative error code on failure
     */
    int (*encode2)(AVCodecContext *avctx, AVPacket *avpkt, const AVFrame *frame,
                   int *got_packet_ptr);
    int (*decode)(AVCodecContext *, void *outdata, int *outdata_size, AVPacket *avpkt);
    int (*close)(AVCodecContext *);
    /**
     * Decode/encode API with decoupled packet/frame dataflow. The API is the
     * same as the avcodec_ prefixed APIs (avcodec_send_frame() etc.), except
     * that:
     * - never called if the codec is closed or the wrong type,
     * - AVPacket parameter change side data is applied right before calling
     *   AVCodec->send_packet,
     * - if AV_CODEC_CAP_DELAY is not set, drain packets or frames are never sent,
     * - only one drain packet is ever passed down (until the next flush()),
     * - a drain AVPacket is always NULL (no need to check for avpkt->size).
     */
    int (*send_frame)(AVCodecContext *avctx, const AVFrame *frame);
    int (*send_packet)(AVCodecContext *avctx, const AVPacket *avpkt);
    int (*receive_frame)(AVCodecContext *avctx, AVFrame *frame);
    int (*receive_packet)(AVCodecContext *avctx, AVPacket *avpkt);
    /**
     * Flush buffers.
     * Will be called when seeking
     */
    void (*flush)(AVCodecContext *);
    /**
     * Internal codec capabilities.
     * See FF_CODEC_CAP_* in internal.h
     */
    int caps_internal;
} AVCodec;

int av_codec_get_max_lowres(const AVCodec *codec);

struct MpegEncContext;

/**
 * @defgroup lavc_hwaccel AVHWAccel
 * @{
 */
typedef struct AVHWAccel {
    /**
     * Name of the hardware accelerated codec.
     * The name is globally unique among encoders and among decoders (but an
     * encoder and a decoder can share the same name).
     */
    const char *name;

    /**
     * Type of codec implemented by the hardware accelerator.
     *
     * See AVMEDIA_TYPE_xxx
     */
    enum AVMediaType type;

    /**
     * Codec implemented by the hardware accelerator.
     *
     * See AV_CODEC_ID_xxx
     */
    enum AVCodecID id;

    /**
     * Supported pixel format.
     *
     * Only hardware accelerated formats are supported here.
     */
    enum AVPixelFormat pix_fmt;

    /**
     * Hardware accelerated codec capabilities.
     * see HWACCEL_CODEC_CAP_*
     */
    int capabilities;

    /*****************************************************************
     * No fields below this line are part of the public API. They
     * may not be used outside of libavcodec and can be changed and
     * removed at will.
     * New public fields should be added right above.
     *****************************************************************
     */
    struct AVHWAccel *next;

    /**
     * Allocate a custom buffer
     */
    int (*alloc_frame)(AVCodecContext *avctx, AVFrame *frame);

    /**
     * Called at the beginning of each frame or field picture.
     *
     * Meaningful frame information (codec specific) is guaranteed to
     * be parsed at this point. This function is mandatory.
     *
     * Note that buf can be NULL along with buf_size set to 0.
     * Otherwise, this means the whole frame is available at this point.
     *
     * @param avctx the codec context
     * @param buf the frame data buffer base
     * @param buf_size the size of the frame in bytes
     * @return zero if successful, a negative value otherwise
     */
    int (*start_frame)(AVCodecContext *avctx, const uint8_t *buf, uint32_t buf_size);

    /**
     * Callback for each slice.
     *
     * Meaningful slice information (codec specific) is guaranteed to
     * be parsed at this point. This function is mandatory.
     * The only exception is XvMC, that works on MB level.
     *
     * @param avctx the codec context
     * @param buf the slice data buffer base
     * @param buf_size the size of the slice in bytes
     * @return zero if successful, a negative value otherwise
     */
    int (*decode_slice)(AVCodecContext *avctx, const uint8_t *buf, uint32_t buf_size);

    /**
     * Called at the end of each frame or field picture.
     *
     * The whole picture is parsed at this point and can now be sent
     * to the hardware accelerator. This function is mandatory.
     *
     * @param avctx the codec context
     * @return zero if successful, a negative value otherwise
     */
    int (*end_frame)(AVCodecContext *avctx);

    /**
     * Size of per-frame hardware accelerator private data.
     *
     * Private data is allocated with av_mallocz() before
     * AVCodecContext.get_buffer() and deallocated after
     * AVCodecContext.release_buffer().
     */
    int frame_priv_data_size;

    /**
     * Called for every Macroblock in a slice.
     *
     * XvMC uses it to replace the ff_mpv_decode_mb().
     * Instead of decoding to raw picture, MB parameters are
     * stored in an array provided by the video driver.
     *
     * @param s the mpeg context
     */
    void (*decode_mb)(struct MpegEncContext *s);

    /**
     * Initialize the hwaccel private data.
     *
     * This will be called from ff_get_format(), after hwaccel and
     * hwaccel_context are set and the hwaccel private data in AVCodecInternal
     * is allocated.
     */
    int (*init)(AVCodecContext *avctx);

    /**
     * Uninitialize the hwaccel private data.
     *
     * This will be called from get_format() or avcodec_close(), after hwaccel
     * and hwaccel_context are already uninitialized.
     */
    int (*uninit)(AVCodecContext *avctx);

    /**
     * Size of the private data to allocate in
     * AVCodecInternal.hwaccel_priv_data.
     */
    int priv_data_size;
} AVHWAccel;

/**
 * Hardware acceleration should be used for decoding even if the codec level
 * used is unknown or higher than the maximum supported level reported by the
 * hardware driver.
 *
 * It's generally a good idea to pass this flag unless you have a specific
 * reason not to, as hardware tends to under-report supported levels.
 */
#define AV_HWACCEL_FLAG_IGNORE_LEVEL (1 << 0)

/**
 * Hardware acceleration can output YUV pixel formats with a different chroma
 * sampling than 4:2:0 and/or other than 8 bits per component.
 */
#define AV_HWACCEL_FLAG_ALLOW_HIGH_DEPTH (1 << 1)

/**
 * @}
 */

#if FF_API_AVPICTURE
/**
 * @defgroup lavc_picture AVPicture
 *
 * Functions for working with AVPicture
 * @{
 */

/**
 * Picture data structure.
 *
 * Up to four components can be stored into it, the last component is
 * alpha.
 * @deprecated use AVFrame or imgutils functions instead
 */
typedef struct AVPicture {
    attribute_deprecated
    uint8_t *data[AV_NUM_DATA_POINTERS];    ///< pointers to the image data planes
    attribute_deprecated
    int linesize[AV_NUM_DATA_POINTERS];     ///< number of bytes per line
} AVPicture;

/**
 * @}
 */
#endif

enum AVSubtitleType {
    SUBTITLE_NONE,

    SUBTITLE_BITMAP,                ///< A bitmap, pict will be set

    /**
     * Plain text, the text field must be set by the decoder and is
     * authoritative. ass and pict fields may contain approximations.
     */
    SUBTITLE_TEXT,

    /**
     * Formatted text, the ass field must be set by the decoder and is
     * authoritative. pict and text fields may contain approximations.
     */
    SUBTITLE_ASS,
};

#define AV_SUBTITLE_FLAG_FORCED 0x00000001

typedef struct AVSubtitleRect {
    int x;         ///< top left corner  of pict, undefined when pict is not set
    int y;         ///< top left corner  of pict, undefined when pict is not set
    int w;         ///< width            of pict, undefined when pict is not set
    int h;         ///< height           of pict, undefined when pict is not set
    int nb_colors; ///< number of colors in pict, undefined when pict is not set

#if FF_API_AVPICTURE
    /**
     * @deprecated unused
     */
    attribute_deprecated
    AVPicture pict;
#endif
    /**
     * data+linesize for the bitmap of this subtitle.
     * Can be set for text/ass as well once they are rendered.
     */
    uint8_t *data[4];
    int linesize[4];

    enum AVSubtitleType type;

    char *text;                     ///< 0 terminated plain UTF-8 text

    /**
     * 0 terminated ASS/SSA compatible event line.
     * The presentation of this is unaffected by the other values in this
     * struct.
     */
    char *ass;

    int flags;
} AVSubtitleRect;

typedef struct AVSubtitle {
    uint16_t format; /* 0 = graphics */
    uint32_t start_display_time; /* relative to packet pts, in ms */
    uint32_t end_display_time; /* relative to packet pts, in ms */
    unsigned num_rects;
    AVSubtitleRect **rects;
    int64_t pts;    ///< Same as packet pts, in AV_TIME_BASE
} AVSubtitle;

/**
 * This struct describes the properties of an encoded stream.
 *
 * sizeof(AVCodecParameters) is not a part of the public ABI, this struct must
 * be allocated with avcodec_parameters_alloc() and freed with
 * avcodec_parameters_free().
 */
typedef struct AVCodecParameters {
    /**
     * General type of the encoded data.
     */
    enum AVMediaType codec_type;
    /**
     * Specific type of the encoded data (the codec used).
     */
    enum AVCodecID   codec_id;
    /**
     * Additional information about the codec (corresponds to the AVI FOURCC).
     */
    uint32_t         codec_tag;

    /**
     * Extra binary data needed for initializing the decoder, codec-dependent.
     *
     * Must be allocated with av_malloc() and will be freed by
     * avcodec_parameters_free(). The allocated size of extradata must be at
     * least extradata_size + AV_INPUT_BUFFER_PADDING_SIZE, with the padding
     * bytes zeroed.
     */
    uint8_t *extradata;
    /**
     * Size of the extradata content in bytes.
     */
    int      extradata_size;

    /**
     * - video: the pixel format, the value corresponds to enum AVPixelFormat.
     * - audio: the sample format, the value corresponds to enum AVSampleFormat.
     */
    int format;

    /**
     * The average bitrate of the encoded data (in bits per second).
     */
    int64_t bit_rate;

    /**
     * The number of bits per sample in the codedwords.
     *
     * This is basically the bitrate per sample. It is mandatory for a bunch of
     * formats to actually decode them. It's the number of bits for one sample in
     * the actual coded bitstream.
     *
     * This could be for example 4 for ADPCM
     * For PCM formats this matches bits_per_raw_sample
     * Can be 0
     */
    int bits_per_coded_sample;

    /**
     * This is the number of valid bits in each output sample. If the
     * sample format has more bits, the least significant bits are additional
     * padding bits, which are always 0. Use right shifts to reduce the sample
     * to its actual size. For example, audio formats with 24 bit samples will
     * have bits_per_raw_sample set to 24, and format set to AV_SAMPLE_FMT_S32.
     * To get the original sample use "(int32_t)sample >> 8"."
     *
     * For ADPCM this might be 12 or 16 or similar
     * Can be 0
     */
    int bits_per_raw_sample;

    /**
     * Codec-specific bitstream restrictions that the stream conforms to.
     */
    int profile;
    int level;

    /**
     * Video only. The dimensions of the video frame in pixels.
     */
    int width;
    int height;

    /**
     * Video only. The aspect ratio (width / height) which a single pixel
     * should have when displayed.
     *
     * When the aspect ratio is unknown / undefined, the numerator should be
     * set to 0 (the denominator may have any value).
     */
    AVRational sample_aspect_ratio;

    /**
     * Video only. The order of the fields in interlaced video.
     */
    enum AVFieldOrder                  field_order;

    /**
     * Video only. Additional colorspace characteristics.
     */
    enum AVColorRange                  color_range;
    enum AVColorPrimaries              color_primaries;
    enum AVColorTransferCharacteristic color_trc;
    enum AVColorSpace                  color_space;
    enum AVChromaLocation              chroma_location;

    /**
     * Video only. Number of delayed frames.
     */
    int video_delay;

    /**
     * Audio only. The channel layout bitmask. May be 0 if the channel layout is
     * unknown or unspecified, otherwise the number of bits set must be equal to
     * the channels field.
     */
    uint64_t channel_layout;
    /**
     * Audio only. The number of audio channels.
     */
    int      channels;
    /**
     * Audio only. The number of audio samples per second.
     */
    int      sample_rate;
    /**
     * Audio only. The number of bytes per coded audio frame, required by some
     * formats.
     *
     * Corresponds to nBlockAlign in WAVEFORMATEX.
     */
    int      block_align;
    /**
     * Audio only. Audio frame size, if known. Required by some formats to be static.
     */
    int      frame_size;

    /**
     * Audio only. The amount of padding (in samples) inserted by the encoder at
     * the beginning of the audio. I.e. this number of leading decoded samples
     * must be discarded by the caller to get the original audio without leading
     * padding.
     */
    int initial_padding;
    /**
     * Audio only. The amount of padding (in samples) appended by the encoder to
     * the end of the audio. I.e. this number of decoded samples must be
     * discarded by the caller from the end of the stream to get the original
     * audio without any trailing padding.
     */
    int trailing_padding;
    /**
     * Audio only. Number of samples to skip after a discontinuity.
     */
    int seek_preroll;
} AVCodecParameters;

/**
 * If c is NULL, returns the first registered codec,
 * if c is non-NULL, returns the next registered codec after c,
 * or NULL if c is the last one.
 */
AVCodec *av_codec_next(const AVCodec *c);

/**
 * Return the LIBAVCODEC_VERSION_INT constant.
 */
unsigned avcodec_version(void);

/**
 * Return the libavcodec build-time configuration.
 */
const char *avcodec_configuration(void);

/**
 * Return the libavcodec license.
 */
const char *avcodec_license(void);

/**
 * Register the codec codec and initialize libavcodec.
 *
 * @warning either this function or avcodec_register_all() must be called
 * before any other libavcodec functions.
 *
 * @see avcodec_register_all()
 */
void avcodec_register(AVCodec *codec);

/**
 * Register all the codecs, parsers and bitstream filters which were enabled at
 * configuration time. If you do not call this function you can select exactly
 * which formats you want to support, by using the individual registration
 * functions.
 *
 * @see avcodec_register
 * @see av_register_codec_parser
 * @see av_register_bitstream_filter
 */
void avcodec_register_all(void);

/**
 * Allocate an AVCodecContext and set its fields to default values. The
 * resulting struct should be freed with avcodec_free_context().
 *
 * @param codec if non-NULL, allocate private data and initialize defaults
 *              for the given codec. It is illegal to then call avcodec_open2()
 *              with a different codec.
 *              If NULL, then the codec-specific defaults won't be initialized,
 *              which may result in suboptimal default settings (this is
 *              important mainly for encoders, e.g. libx264).
 *
 * @return An AVCodecContext filled with default values or NULL on failure.
 */
AVCodecContext *avcodec_alloc_context3(const AVCodec *codec);

/**
 * Free the codec context and everything associated with it and write NULL to
 * the provided pointer.
 */
void avcodec_free_context(AVCodecContext **avctx);

#if FF_API_GET_CONTEXT_DEFAULTS
/**
 * @deprecated This function should not be used, as closing and opening a codec
 * context multiple time is not supported. A new codec context should be
 * allocated for each new use.
 */
int avcodec_get_context_defaults3(AVCodecContext *s, const AVCodec *codec);
#endif

/**
 * Get the AVClass for AVCodecContext. It can be used in combination with
 * AV_OPT_SEARCH_FAKE_OBJ for examining options.
 *
 * @see av_opt_find().
 */
const AVClass *avcodec_get_class(void);

#if FF_API_COPY_CONTEXT
/**
 * Get the AVClass for AVFrame. It can be used in combination with
 * AV_OPT_SEARCH_FAKE_OBJ for examining options.
 *
 * @see av_opt_find().
 */
const AVClass *avcodec_get_frame_class(void);

/**
 * Get the AVClass for AVSubtitleRect. It can be used in combination with
 * AV_OPT_SEARCH_FAKE_OBJ for examining options.
 *
 * @see av_opt_find().
 */
const AVClass *avcodec_get_subtitle_rect_class(void);

/**
 * Copy the settings of the source AVCodecContext into the destination
 * AVCodecContext. The resulting destination codec context will be
 * unopened, i.e. you are required to call avcodec_open2() before you
 * can use this AVCodecContext to decode/encode video/audio data.
 *
 * @param dest target codec context, should be initialized with
 *             avcodec_alloc_context3(NULL), but otherwise uninitialized
 * @param src source codec context
 * @return AVERROR() on error (e.g. memory allocation error), 0 on success
 *
 * @deprecated The semantics of this function are ill-defined and it should not
 * be used. If you need to transfer the stream parameters from one codec context
 * to another, use an intermediate AVCodecParameters instance and the
 * avcodec_parameters_from_context() / avcodec_parameters_to_context()
 * functions.
 */
attribute_deprecated
int avcodec_copy_context(AVCodecContext *dest, const AVCodecContext *src);
#endif

/**
 * Allocate a new AVCodecParameters and set its fields to default values
 * (unknown/invalid/0). The returned struct must be freed with
 * avcodec_parameters_free().
 */
AVCodecParameters *avcodec_parameters_alloc(void);

/**
 * Free an AVCodecParameters instance and everything associated with it and
 * write NULL to the supplied pointer.
 */
void avcodec_parameters_free(AVCodecParameters **par);

/**
 * Copy the contents of src to dst. Any allocated fields in dst are freed and
 * replaced with newly allocated duplicates of the corresponding fields in src.
 *
 * @return >= 0 on success, a negative AVERROR code on failure.
 */
int avcodec_parameters_copy(AVCodecParameters *dst, const AVCodecParameters *src);

/**
 * Fill the parameters struct based on the values from the supplied codec
 * context. Any allocated fields in par are freed and replaced with duplicates
 * of the corresponding fields in codec.
 *
 * @return >= 0 on success, a negative AVERROR code on failure
 */
int avcodec_parameters_from_context(AVCodecParameters *par,
                                    const AVCodecContext *codec);

/**
 * Fill the codec context based on the values from the supplied codec
 * parameters. Any allocated fields in codec that have a corresponding field in
 * par are freed and replaced with duplicates of the corresponding field in par.
 * Fields in codec that do not have a counterpart in par are not touched.
 *
 * @return >= 0 on success, a negative AVERROR code on failure.
 */
int avcodec_parameters_to_context(AVCodecContext *codec,
                                  const AVCodecParameters *par);

/**
 * Initialize the AVCodecContext to use the given AVCodec. Prior to using this
 * function the context has to be allocated with avcodec_alloc_context3().
 *
 * The functions avcodec_find_decoder_by_name(), avcodec_find_encoder_by_name(),
 * avcodec_find_decoder() and avcodec_find_encoder() provide an easy way for
 * retrieving a codec.
 *
 * @warning This function is not thread safe!
 *
 * @note Always call this function before using decoding routines (such as
 * @ref avcodec_receive_frame()).
 *
 * @code
 * avcodec_register_all();
 * av_dict_set(&opts, "b", "2.5M", 0);
 * codec = avcodec_find_decoder(AV_CODEC_ID_H264);
 * if (!codec)
 *     exit(1);
 *
 * context = avcodec_alloc_context3(codec);
 *
 * if (avcodec_open2(context, codec, opts) < 0)
 *     exit(1);
 * @endcode
 *
 * @param avctx The context to initialize.
 * @param codec The codec to open this context for. If a non-NULL codec has been
 *              previously passed to avcodec_alloc_context3() or
 *              for this context, then this parameter MUST be either NULL or
 *              equal to the previously passed codec.
 * @param options A dictionary filled with AVCodecContext and codec-private options.
 *                On return this object will be filled with options that were not found.
 *
 * @return zero on success, a negative value on error
 * @see avcodec_alloc_context3(), avcodec_find_decoder(), avcodec_find_encoder(),
 *      av_dict_set(), av_opt_find().
 */
int avcodec_open2(AVCodecContext *avctx, const AVCodec *codec, AVDictionary **options);

/**
 * Close a given AVCodecContext and free all the data associated with it
 * (but not the AVCodecContext itself).
 *
 * Calling this function on an AVCodecContext that hasn't been opened will free
 * the codec-specific data allocated in avcodec_alloc_context3() with a non-NULL
 * codec. Subsequent calls will do nothing.
 *
 * @note Do not use this function. Use avcodec_free_context() to destroy a
 * codec context (either open or closed). Opening and closing a codec context
 * multiple times is not supported anymore -- use multiple codec contexts
 * instead.
 */
int avcodec_close(AVCodecContext *avctx);

/**
 * Free all allocated data in the given subtitle struct.
 *
 * @param sub AVSubtitle to free.
 */
void avsubtitle_free(AVSubtitle *sub);

/**
 * @}
 */

/**
 * @addtogroup lavc_packet
 * @{
 */

/**
 * Allocate an AVPacket and set its fields to default values.  The resulting
 * struct must be freed using av_packet_free().
 *
 * @return An AVPacket filled with default values or NULL on failure.
 *
 * @note this only allocates the AVPacket itself, not the data buffers. Those
 * must be allocated through other means such as av_new_packet.
 *
 * @see av_new_packet
 */
AVPacket *av_packet_alloc(void);

/**
 * Create a new packet that references the same data as src.
 *
 * This is a shortcut for av_packet_alloc()+av_packet_ref().
 *
 * @return newly created AVPacket on success, NULL on error.
 *
 * @see av_packet_alloc
 * @see av_packet_ref
 */
AVPacket *av_packet_clone(AVPacket *src);

/**
 * Free the packet, if the packet is reference counted, it will be
 * unreferenced first.
 *
 * @param packet packet to be freed. The pointer will be set to NULL.
 * @note passing NULL is a no-op.
 */
void av_packet_free(AVPacket **pkt);

/**
 * Initialize optional fields of a packet with default values.
 *
 * Note, this does not touch the data and size members, which have to be
 * initialized separately.
 *
 * @param pkt packet
 */
void av_init_packet(AVPacket *pkt);

/**
 * Allocate the payload of a packet and initialize its fields with
 * default values.
 *
 * @param pkt packet
 * @param size wanted payload size
 * @return 0 if OK, AVERROR_xxx otherwise
 */
int av_new_packet(AVPacket *pkt, int size);

/**
 * Reduce packet size, correctly zeroing padding
 *
 * @param pkt packet
 * @param size new size
 */
void av_shrink_packet(AVPacket *pkt, int size);

/**
 * Increase packet size, correctly zeroing padding
 *
 * @param pkt packet
 * @param grow_by number of bytes by which to increase the size of the packet
 */
int av_grow_packet(AVPacket *pkt, int grow_by);

/**
 * Initialize a reference-counted packet from av_malloc()ed data.
 *
 * @param pkt packet to be initialized. This function will set the data, size,
 *        buf and destruct fields, all others are left untouched.
 * @param data Data allocated by av_malloc() to be used as packet data. If this
 *        function returns successfully, the data is owned by the underlying AVBuffer.
 *        The caller may not access the data through other means.
 * @param size size of data in bytes, without the padding. I.e. the full buffer
 *        size is assumed to be size + AV_INPUT_BUFFER_PADDING_SIZE.
 *
 * @return 0 on success, a negative AVERROR on error
 */
int av_packet_from_data(AVPacket *pkt, uint8_t *data, int size);

#if FF_API_AVPACKET_OLD_API
/**
 * @warning This is a hack - the packet memory allocation stuff is broken. The
 * packet is allocated if it was not really allocated.
 *
 * @deprecated Use av_packet_ref
 */
attribute_deprecated
int av_dup_packet(AVPacket *pkt);
/**
 * Copy packet, including contents
 *
 * @return 0 on success, negative AVERROR on fail
 */
int av_copy_packet(AVPacket *dst, const AVPacket *src);

/**
 * Copy packet side data
 *
 * @return 0 on success, negative AVERROR on fail
 */
int av_copy_packet_side_data(AVPacket *dst, const AVPacket *src);

/**
 * Free a packet.
 *
 * @deprecated Use av_packet_unref
 *
 * @param pkt packet to free
 */
attribute_deprecated
void av_free_packet(AVPacket *pkt);
#endif
/**
 * Allocate new information of a packet.
 *
 * @param pkt packet
 * @param type side information type
 * @param size side information size
 * @return pointer to fresh allocated data or NULL otherwise
 */
uint8_t* av_packet_new_side_data(AVPacket *pkt, enum AVPacketSideDataType type,
                                 int size);

/**
 * Wrap an existing array as a packet side data.
 *
 * @param pkt packet
 * @param type side information type
 * @param data the side data array. It must be allocated with the av_malloc()
 *             family of functions. The ownership of the data is transferred to
 *             pkt.
 * @param size side information size
 * @return a non-negative number on success, a negative AVERROR code on
 *         failure. On failure, the packet is unchanged and the data remains
 *         owned by the caller.
 */
int av_packet_add_side_data(AVPacket *pkt, enum AVPacketSideDataType type,
                            uint8_t *data, size_t size);

/**
 * Shrink the already allocated side data buffer
 *
 * @param pkt packet
 * @param type side information type
 * @param size new side information size
 * @return 0 on success, < 0 on failure
 */
int av_packet_shrink_side_data(AVPacket *pkt, enum AVPacketSideDataType type,
                               int size);

/**
 * Get side information from packet.
 *
 * @param pkt packet
 * @param type desired side information type
 * @param size pointer for side information size to store (optional)
 * @return pointer to data if present or NULL otherwise
 */
uint8_t* av_packet_get_side_data(const AVPacket *pkt, enum AVPacketSideDataType type,
                                 int *size);

int av_packet_merge_side_data(AVPacket *pkt);

int av_packet_split_side_data(AVPacket *pkt);

const char *av_packet_side_data_name(enum AVPacketSideDataType type);

/**
 * Pack a dictionary for use in side_data.
 *
 * @param dict The dictionary to pack.
 * @param size pointer to store the size of the returned data
 * @return pointer to data if successful, NULL otherwise
 */
uint8_t *av_packet_pack_dictionary(AVDictionary *dict, int *size);
/**
 * Unpack a dictionary from side_data.
 *
 * @param data data from side_data
 * @param size size of the data
 * @param dict the metadata storage dictionary
 * @return 0 on success, < 0 on failure
 */
int av_packet_unpack_dictionary(const uint8_t *data, int size, AVDictionary **dict);


/**
 * Convenience function to free all the side data stored.
 * All the other fields stay untouched.
 *
 * @param pkt packet
 */
void av_packet_free_side_data(AVPacket *pkt);

/**
 * Setup a new reference to the data described by a given packet
 *
 * If src is reference-counted, setup dst as a new reference to the
 * buffer in src. Otherwise allocate a new buffer in dst and copy the
 * data from src into it.
 *
 * All the other fields are copied from src.
 *
 * @see av_packet_unref
 *
 * @param dst Destination packet
 * @param src Source packet
 *
 * @return 0 on success, a negative AVERROR on error.
 */
int av_packet_ref(AVPacket *dst, const AVPacket *src);

/**
 * Wipe the packet.
 *
 * Unreference the buffer referenced by the packet and reset the
 * remaining packet fields to their default values.
 *
 * @param pkt The packet to be unreferenced.
 */
void av_packet_unref(AVPacket *pkt);

/**
 * Move every field in src to dst and reset src.
 *
 * @see av_packet_unref
 *
 * @param src Source packet, will be reset
 * @param dst Destination packet
 */
void av_packet_move_ref(AVPacket *dst, AVPacket *src);

/**
 * Copy only "properties" fields from src to dst.
 *
 * Properties for the purpose of this function are all the fields
 * beside those related to the packet data (buf, data, size)
 *
 * @param dst Destination packet
 * @param src Source packet
 *
 * @return 0 on success AVERROR on failure.
 */
int av_packet_copy_props(AVPacket *dst, const AVPacket *src);

/**
 * Convert valid timing fields (timestamps / durations) in a packet from one
 * timebase to another. Timestamps with unknown values (AV_NOPTS_VALUE) will be
 * ignored.
 *
 * @param pkt packet on which the conversion will be performed
 * @param tb_src source timebase, in which the timing fields in pkt are
 *               expressed
 * @param tb_dst destination timebase, to which the timing fields will be
 *               converted
 */
void av_packet_rescale_ts(AVPacket *pkt, AVRational tb_src, AVRational tb_dst);

/**
 * @}
 */

/**
 * @addtogroup lavc_decoding
 * @{
 */

/**
 * Find a registered decoder with a matching codec ID.
 *
 * @param id AVCodecID of the requested decoder
 * @return A decoder if one was found, NULL otherwise.
 */
AVCodec *avcodec_find_decoder(enum AVCodecID id);

/**
 * Find a registered decoder with the specified name.
 *
 * @param name name of the requested decoder
 * @return A decoder if one was found, NULL otherwise.
 */
AVCodec *avcodec_find_decoder_by_name(const char *name);

/**
 * The default callback for AVCodecContext.get_buffer2(). It is made public so
 * it can be called by custom get_buffer2() implementations for decoders without
 * AV_CODEC_CAP_DR1 set.
 */
int avcodec_default_get_buffer2(AVCodecContext *s, AVFrame *frame, int flags);

#if FF_API_EMU_EDGE
/**
 * Return the amount of padding in pixels which the get_buffer callback must
 * provide around the edge of the image for codecs which do not have the
 * CODEC_FLAG_EMU_EDGE flag.
 *
 * @return Required padding in pixels.
 *
 * @deprecated CODEC_FLAG_EMU_EDGE is deprecated, so this function is no longer
 * needed
 */
attribute_deprecated
unsigned avcodec_get_edge_width(void);
#endif

/**
 * Modify width and height values so that they will result in a memory
 * buffer that is acceptable for the codec if you do not use any horizontal
 * padding.
 *
 * May only be used if a codec with AV_CODEC_CAP_DR1 has been opened.
 */
void avcodec_align_dimensions(AVCodecContext *s, int *width, int *height);

/**
 * Modify width and height values so that they will result in a memory
 * buffer that is acceptable for the codec if you also ensure that all
 * line sizes are a multiple of the respective linesize_align[i].
 *
 * May only be used if a codec with AV_CODEC_CAP_DR1 has been opened.
 */
void avcodec_align_dimensions2(AVCodecContext *s, int *width, int *height,
                               int linesize_align[AV_NUM_DATA_POINTERS]);

/**
 * Converts AVChromaLocation to swscale x/y chroma position.
 *
 * The positions represent the chroma (0,0) position in a coordinates system
 * with luma (0,0) representing the origin and luma(1,1) representing 256,256
 *
 * @param xpos  horizontal chroma sample position
 * @param ypos  vertical   chroma sample position
 */
int avcodec_enum_to_chroma_pos(int *xpos, int *ypos, enum AVChromaLocation pos);

/**
 * Converts swscale x/y chroma position to AVChromaLocation.
 *
 * The positions represent the chroma (0,0) position in a coordinates system
 * with luma (0,0) representing the origin and luma(1,1) representing 256,256
 *
 * @param xpos  horizontal chroma sample position
 * @param ypos  vertical   chroma sample position
 */
enum AVChromaLocation avcodec_chroma_pos_to_enum(int xpos, int ypos);

/**
 * Decode the audio frame of size avpkt->size from avpkt->data into frame.
 *
 * Some decoders may support multiple frames in a single AVPacket. Such
 * decoders would then just decode the first frame and the return value would be
 * less than the packet size. In this case, avcodec_decode_audio4 has to be
 * called again with an AVPacket containing the remaining data in order to
 * decode the second frame, etc...  Even if no frames are returned, the packet
 * needs to be fed to the decoder with remaining data until it is completely
 * consumed or an error occurs.
 *
 * Some decoders (those marked with AV_CODEC_CAP_DELAY) have a delay between input
 * and output. This means that for some packets they will not immediately
 * produce decoded output and need to be flushed at the end of decoding to get
 * all the decoded data. Flushing is done by calling this function with packets
 * with avpkt->data set to NULL and avpkt->size set to 0 until it stops
 * returning samples. It is safe to flush even those decoders that are not
 * marked with AV_CODEC_CAP_DELAY, then no samples will be returned.
 *
 * @warning The input buffer, avpkt->data must be AV_INPUT_BUFFER_PADDING_SIZE
 *          larger than the actual read bytes because some optimized bitstream
 *          readers read 32 or 64 bits at once and could read over the end.
 *
 * @note The AVCodecContext MUST have been opened with @ref avcodec_open2()
 * before packets may be fed to the decoder.
 *
 * @param      avctx the codec context
 * @param[out] frame The AVFrame in which to store decoded audio samples.
 *                   The decoder will allocate a buffer for the decoded frame by
 *                   calling the AVCodecContext.get_buffer2() callback.
 *                   When AVCodecContext.refcounted_frames is set to 1, the frame is
 *                   reference counted and the returned reference belongs to the
 *                   caller. The caller must release the frame using av_frame_unref()
 *                   when the frame is no longer needed. The caller may safely write
 *                   to the frame if av_frame_is_writable() returns 1.
 *                   When AVCodecContext.refcounted_frames is set to 0, the returned
 *                   reference belongs to the decoder and is valid only until the
 *                   next call to this function or until closing or flushing the
 *                   decoder. The caller may not write to it.
 * @param[out] got_frame_ptr Zero if no frame could be decoded, otherwise it is
 *                           non-zero. Note that this field being set to zero
 *                           does not mean that an error has occurred. For
 *                           decoders with AV_CODEC_CAP_DELAY set, no given decode
 *                           call is guaranteed to produce a frame.
 * @param[in]  avpkt The input AVPacket containing the input buffer.
 *                   At least avpkt->data and avpkt->size should be set. Some
 *                   decoders might also require additional fields to be set.
 * @return A negative error code is returned if an error occurred during
 *         decoding, otherwise the number of bytes consumed from the input
 *         AVPacket is returned.
 *
* @deprecated Use avcodec_send_packet() and avcodec_receive_frame().
 */
attribute_deprecated
int avcodec_decode_audio4(AVCodecContext *avctx, AVFrame *frame,
                          int *got_frame_ptr, const AVPacket *avpkt);

/**
 * Decode the video frame of size avpkt->size from avpkt->data into picture.
 * Some decoders may support multiple frames in a single AVPacket, such
 * decoders would then just decode the first frame.
 *
 * @warning The input buffer must be AV_INPUT_BUFFER_PADDING_SIZE larger than
 * the actual read bytes because some optimized bitstream readers read 32 or 64
 * bits at once and could read over the end.
 *
 * @warning The end of the input buffer buf should be set to 0 to ensure that
 * no overreading happens for damaged MPEG streams.
 *
 * @note Codecs which have the AV_CODEC_CAP_DELAY capability set have a delay
 * between input and output, these need to be fed with avpkt->data=NULL,
 * avpkt->size=0 at the end to return the remaining frames.
 *
 * @note The AVCodecContext MUST have been opened with @ref avcodec_open2()
 * before packets may be fed to the decoder.
 *
 * @param avctx the codec context
 * @param[out] picture The AVFrame in which the decoded video frame will be stored.
 *             Use av_frame_alloc() to get an AVFrame. The codec will
 *             allocate memory for the actual bitmap by calling the
 *             AVCodecContext.get_buffer2() callback.
 *             When AVCodecContext.refcounted_frames is set to 1, the frame is
 *             reference counted and the returned reference belongs to the
 *             caller. The caller must release the frame using av_frame_unref()
 *             when the frame is no longer needed. The caller may safely write
 *             to the frame if av_frame_is_writable() returns 1.
 *             When AVCodecContext.refcounted_frames is set to 0, the returned
 *             reference belongs to the decoder and is valid only until the
 *             next call to this function or until closing or flushing the
 *             decoder. The caller may not write to it.
 *
 * @param[in] avpkt The input AVPacket containing the input buffer.
 *            You can create such packet with av_init_packet() and by then setting
 *            data and size, some decoders might in addition need other fields like
 *            flags&AV_PKT_FLAG_KEY. All decoders are designed to use the least
 *            fields possible.
 * @param[in,out] got_picture_ptr Zero if no frame could be decompressed, otherwise, it is nonzero.
 * @return On error a negative value is returned, otherwise the number of bytes
 * used or zero if no frame could be decompressed.
 *
 * @deprecated Use avcodec_send_packet() and avcodec_receive_frame().
 */
attribute_deprecated
int avcodec_decode_video2(AVCodecContext *avctx, AVFrame *picture,
                         int *got_picture_ptr,
                         const AVPacket *avpkt);

/**
 * Decode a subtitle message.
 * Return a negative value on error, otherwise return the number of bytes used.
 * If no subtitle could be decompressed, got_sub_ptr is zero.
 * Otherwise, the subtitle is stored in *sub.
 * Note that AV_CODEC_CAP_DR1 is not available for subtitle codecs. This is for
 * simplicity, because the performance difference is expect to be negligible
 * and reusing a get_buffer written for video codecs would probably perform badly
 * due to a potentially very different allocation pattern.
 *
 * Some decoders (those marked with CODEC_CAP_DELAY) have a delay between input
 * and output. This means that for some packets they will not immediately
 * produce decoded output and need to be flushed at the end of decoding to get
 * all the decoded data. Flushing is done by calling this function with packets
 * with avpkt->data set to NULL and avpkt->size set to 0 until it stops
 * returning subtitles. It is safe to flush even those decoders that are not
 * marked with CODEC_CAP_DELAY, then no subtitles will be returned.
 *
 * @note The AVCodecContext MUST have been opened with @ref avcodec_open2()
 * before packets may be fed to the decoder.
 *
 * @param avctx the codec context
 * @param[out] sub The Preallocated AVSubtitle in which the decoded subtitle will be stored,
 *                 must be freed with avsubtitle_free if *got_sub_ptr is set.
 * @param[in,out] got_sub_ptr Zero if no subtitle could be decompressed, otherwise, it is nonzero.
 * @param[in] avpkt The input AVPacket containing the input buffer.
 */
int avcodec_decode_subtitle2(AVCodecContext *avctx, AVSubtitle *sub,
                            int *got_sub_ptr,
                            AVPacket *avpkt);

/**
 * Supply raw packet data as input to a decoder.
 *
 * Internally, this call will copy relevant AVCodecContext fields, which can
 * influence decoding per-packet, and apply them when the packet is actually
 * decoded. (For example AVCodecContext.skip_frame, which might direct the
 * decoder to drop the frame contained by the packet sent with this function.)
 *
 * @warning The input buffer, avpkt->data must be AV_INPUT_BUFFER_PADDING_SIZE
 *          larger than the actual read bytes because some optimized bitstream
 *          readers read 32 or 64 bits at once and could read over the end.
 *
 * @warning Do not mix this API with the legacy API (like avcodec_decode_video2())
 *          on the same AVCodecContext. It will return unexpected results now
 *          or in future libavcodec versions.
 *
 * @note The AVCodecContext MUST have been opened with @ref avcodec_open2()
 *       before packets may be fed to the decoder.
 *
 * @param avctx codec context
 * @param[in] avpkt The input AVPacket. Usually, this will be a single video
 *                  frame, or several complete audio frames.
 *                  Ownership of the packet remains with the caller, and the
 *                  decoder will not write to the packet. The decoder may create
 *                  a reference to the packet data (or copy it if the packet is
 *                  not reference-counted).
 *                  Unlike with older APIs, the packet is always fully consumed,
 *                  and if it contains multiple frames (e.g. some audio codecs),
 *                  will require you to call avcodec_receive_frame() multiple
 *                  times afterwards before you can send a new packet.
 *                  It can be NULL (or an AVPacket with data set to NULL and
 *                  size set to 0); in this case, it is considered a flush
 *                  packet, which signals the end of the stream. Sending the
 *                  first flush packet will return success. Subsequent ones are
 *                  unnecessary and will return AVERROR_EOF. If the decoder
 *                  still has frames buffered, it will return them after sending
 *                  a flush packet.
 *
 * @return 0 on success, otherwise negative error code:
 *      AVERROR(EAGAIN):   input is not accepted in the current state - user
 *                         must read output with avcodec_receive_frame() (once
 *                         all output is read, the packet should be resent, and
 *                         the call will not fail with EAGAIN).
 *      AVERROR_EOF:       the decoder has been flushed, and no new packets can
 *                         be sent to it (also returned if more than 1 flush
 *                         packet is sent)
 *      AVERROR(EINVAL):   codec not opened, it is an encoder, or requires flush
 *      AVERROR(ENOMEM):   failed to add packet to internal queue, or similar
 *      other errors: legitimate decoding errors
 */
int avcodec_send_packet(AVCodecContext *avctx, const AVPacket *avpkt);

/**
 * Return decoded output data from a decoder.
 *
 * @param avctx codec context
 * @param frame This will be set to a reference-counted video or audio
 *              frame (depending on the decoder type) allocated by the
 *              decoder. Note that the function will always call
 *              av_frame_unref(frame) before doing anything else.
 *
 * @return
 *      0:                 success, a frame was returned
 *      AVERROR(EAGAIN):   output is not available in this state - user must try
 *                         to send new input
 *      AVERROR_EOF:       the decoder has been fully flushed, and there will be
 *                         no more output frames
 *      AVERROR(EINVAL):   codec not opened, or it is an encoder
 *      other negative values: legitimate decoding errors
 */
int avcodec_receive_frame(AVCodecContext *avctx, AVFrame *frame);

/**
 * Supply a raw video or audio frame to the encoder. Use avcodec_receive_packet()
 * to retrieve buffered output packets.
 *
 * @param avctx     codec context
 * @param[in] frame AVFrame containing the raw audio or video frame to be encoded.
 *                  Ownership of the frame remains with the caller, and the
 *                  encoder will not write to the frame. The encoder may create
 *                  a reference to the frame data (or copy it if the frame is
 *                  not reference-counted).
 *                  It can be NULL, in which case it is considered a flush
 *                  packet.  This signals the end of the stream. If the encoder
 *                  still has packets buffered, it will return them after this
 *                  call. Once flushing mode has been entered, additional flush
 *                  packets are ignored, and sending frames will return
 *                  AVERROR_EOF.
 *
 *                  For audio:
 *                  If AV_CODEC_CAP_VARIABLE_FRAME_SIZE is set, then each frame
 *                  can have any number of samples.
 *                  If it is not set, frame->nb_samples must be equal to
 *                  avctx->frame_size for all frames except the last.
 *                  The final frame may be smaller than avctx->frame_size.
 * @return 0 on success, otherwise negative error code:
 *      AVERROR(EAGAIN):   input is not accepted in the current state - user
 *                         must read output with avcodec_receive_packet() (once
 *                         all output is read, the packet should be resent, and
 *                         the call will not fail with EAGAIN).
 *      AVERROR_EOF:       the encoder has been flushed, and no new frames can
 *                         be sent to it
 *      AVERROR(EINVAL):   codec not opened, refcounted_frames not set, it is a
 *                         decoder, or requires flush
 *      AVERROR(ENOMEM):   failed to add packet to internal queue, or similar
 *      other errors: legitimate decoding errors
 */
int avcodec_send_frame(AVCodecContext *avctx, const AVFrame *frame);

/**
 * Read encoded data from the encoder.
 *
 * @param avctx codec context
 * @param avpkt This will be set to a reference-counted packet allocated by the
 *              encoder. Note that the function will always call
 *              av_frame_unref(frame) before doing anything else.
 * @return 0 on success, otherwise negative error code:
 *      AVERROR(EAGAIN):   output is not available in the current state - user
 *                         must try to send input
 *      AVERROR_EOF:       the encoder has been fully flushed, and there will be
 *                         no more output packets
 *      AVERROR(EINVAL):   codec not opened, or it is an encoder
 *      other errors: legitimate decoding errors
 */
int avcodec_receive_packet(AVCodecContext *avctx, AVPacket *avpkt);


/**
 * @defgroup lavc_parsing Frame parsing
 * @{
 */

enum AVPictureStructure {
    AV_PICTURE_STRUCTURE_UNKNOWN,      //< unknown
    AV_PICTURE_STRUCTURE_TOP_FIELD,    //< coded as top field
    AV_PICTURE_STRUCTURE_BOTTOM_FIELD, //< coded as bottom field
    AV_PICTURE_STRUCTURE_FRAME,        //< coded as frame
};

typedef struct AVCodecParserContext {
    void *priv_data;
    struct AVCodecParser *parser;
    int64_t frame_offset; /* offset of the current frame */
    int64_t cur_offset; /* current offset
                           (incremented by each av_parser_parse()) */
    int64_t next_frame_offset; /* offset of the next frame */
    /* video info */
    int pict_type; /* XXX: Put it back in AVCodecContext. */
    /**
     * This field is used for proper frame duration computation in lavf.
     * It signals, how much longer the frame duration of the current frame
     * is compared to normal frame duration.
     *
     * frame_duration = (1 + repeat_pict) * time_base
     *
     * It is used by codecs like H.264 to display telecined material.
     */
    int repeat_pict; /* XXX: Put it back in AVCodecContext. */
    int64_t pts;     /* pts of the current frame */
    int64_t dts;     /* dts of the current frame */

    /* private data */
    int64_t last_pts;
    int64_t last_dts;
    int fetch_timestamp;

#define AV_PARSER_PTS_NB 4
    int cur_frame_start_index;
    int64_t cur_frame_offset[AV_PARSER_PTS_NB];
    int64_t cur_frame_pts[AV_PARSER_PTS_NB];
    int64_t cur_frame_dts[AV_PARSER_PTS_NB];

    int flags;
#define PARSER_FLAG_COMPLETE_FRAMES           0x0001
#define PARSER_FLAG_ONCE                      0x0002
/// Set if the parser has a valid file offset
#define PARSER_FLAG_FETCHED_OFFSET            0x0004
#define PARSER_FLAG_USE_CODEC_TS              0x1000

    int64_t offset;      ///< byte offset from starting packet start
    int64_t cur_frame_end[AV_PARSER_PTS_NB];

    /**
     * Set by parser to 1 for key frames and 0 for non-key frames.
     * It is initialized to -1, so if the parser doesn't set this flag,
     * old-style fallback using AV_PICTURE_TYPE_I picture type as key frames
     * will be used.
     */
    int key_frame;

#if FF_API_CONVERGENCE_DURATION
    /**
     * @deprecated unused
     */
    attribute_deprecated
    int64_t convergence_duration;
#endif

    // Timestamp generation support:
    /**
     * Synchronization point for start of timestamp generation.
     *
     * Set to >0 for sync point, 0 for no sync point and <0 for undefined
     * (default).
     *
     * For example, this corresponds to presence of H.264 buffering period
     * SEI message.
     */
    int dts_sync_point;

    /**
     * Offset of the current timestamp against last timestamp sync point in
     * units of AVCodecContext.time_base.
     *
     * Set to INT_MIN when dts_sync_point unused. Otherwise, it must
     * contain a valid timestamp offset.
     *
     * Note that the timestamp of sync point has usually a nonzero
     * dts_ref_dts_delta, which refers to the previous sync point. Offset of
     * the next frame after timestamp sync point will be usually 1.
     *
     * For example, this corresponds to H.264 cpb_removal_delay.
     */
    int dts_ref_dts_delta;

    /**
     * Presentation delay of current frame in units of AVCodecContext.time_base.
     *
     * Set to INT_MIN when dts_sync_point unused. Otherwise, it must
     * contain valid non-negative timestamp delta (presentation time of a frame
     * must not lie in the past).
     *
     * This delay represents the difference between decoding and presentation
     * time of the frame.
     *
     * For example, this corresponds to H.264 dpb_output_delay.
     */
    int pts_dts_delta;

    /**
     * Position of the packet in file.
     *
     * Analogous to cur_frame_pts/dts
     */
    int64_t cur_frame_pos[AV_PARSER_PTS_NB];

    /**
     * Byte position of currently parsed frame in stream.
     */
    int64_t pos;

    /**
     * Previous frame byte position.
     */
    int64_t last_pos;

    /**
     * Duration of the current frame.
     * For audio, this is in units of 1 / AVCodecContext.sample_rate.
     * For all other types, this is in units of AVCodecContext.time_base.
     */
    int duration;

    enum AVFieldOrder field_order;

    /**
     * Indicate whether a picture is coded as a frame, top field or bottom field.
     *
     * For example, H.264 field_pic_flag equal to 0 corresponds to
     * AV_PICTURE_STRUCTURE_FRAME. An H.264 picture with field_pic_flag
     * equal to 1 and bottom_field_flag equal to 0 corresponds to
     * AV_PICTURE_STRUCTURE_TOP_FIELD.
     */
    enum AVPictureStructure picture_structure;

    /**
     * Picture number incremented in presentation or output order.
     * This field may be reinitialized at the first picture of a new sequence.
     *
     * For example, this corresponds to H.264 PicOrderCnt.
     */
    int output_picture_number;

    /**
     * Dimensions of the decoded video intended for presentation.
     */
    int width;
    int height;

    /**
     * Dimensions of the coded video.
     */
    int coded_width;
    int coded_height;

    /**
     * The format of the coded data, corresponds to enum AVPixelFormat for video
     * and for enum AVSampleFormat for audio.
     *
     * Note that a decoder can have considerable freedom in how exactly it
     * decodes the data, so the format reported here might be different from the
     * one returned by a decoder.
     */
    int format;
} AVCodecParserContext;

typedef struct AVCodecParser {
    int codec_ids[5]; /* several codec IDs are permitted */
    int priv_data_size;
    int (*parser_init)(AVCodecParserContext *s);
    /* This callback never returns an error, a negative value means that
     * the frame start was in a previous packet. */
    int (*parser_parse)(AVCodecParserContext *s,
                        AVCodecContext *avctx,
                        const uint8_t **poutbuf, int *poutbuf_size,
                        const uint8_t *buf, int buf_size);
    void (*parser_close)(AVCodecParserContext *s);
    int (*split)(AVCodecContext *avctx, const uint8_t *buf, int buf_size);
    struct AVCodecParser *next;
} AVCodecParser;

AVCodecParser *av_parser_next(const AVCodecParser *c);

void av_register_codec_parser(AVCodecParser *parser);
AVCodecParserContext *av_parser_init(int codec_id);

/**
 * Parse a packet.
 *
 * @param s             parser context.
 * @param avctx         codec context.
 * @param poutbuf       set to pointer to parsed buffer or NULL if not yet finished.
 * @param poutbuf_size  set to size of parsed buffer or zero if not yet finished.
 * @param buf           input buffer.
 * @param buf_size      buffer size in bytes without the padding. I.e. the full buffer
                        size is assumed to be buf_size + AV_INPUT_BUFFER_PADDING_SIZE.
                        To signal EOF, this should be 0 (so that the last frame
                        can be output).
 * @param pts           input presentation timestamp.
 * @param dts           input decoding timestamp.
 * @param pos           input byte position in stream.
 * @return the number of bytes of the input bitstream used.
 *
 * Example:
 * @code
 *   while(in_len){
 *       len = av_parser_parse2(myparser, AVCodecContext, &data, &size,
 *                                        in_data, in_len,
 *                                        pts, dts, pos);
 *       in_data += len;
 *       in_len  -= len;
 *
 *       if(size)
 *          decode_frame(data, size);
 *   }
 * @endcode
 */
int av_parser_parse2(AVCodecParserContext *s,
                     AVCodecContext *avctx,
                     uint8_t **poutbuf, int *poutbuf_size,
                     const uint8_t *buf, int buf_size,
                     int64_t pts, int64_t dts,
                     int64_t pos);

/**
 * @return 0 if the output buffer is a subset of the input, 1 if it is allocated and must be freed
 * @deprecated use AVBitStreamFilter
 */
int av_parser_change(AVCodecParserContext *s,
                     AVCodecContext *avctx,
                     uint8_t **poutbuf, int *poutbuf_size,
                     const uint8_t *buf, int buf_size, int keyframe);
void av_parser_close(AVCodecParserContext *s);

/**
 * @}
 * @}
 */

/**
 * @addtogroup lavc_encoding
 * @{
 */

/**
 * Find a registered encoder with a matching codec ID.
 *
 * @param id AVCodecID of the requested encoder
 * @return An encoder if one was found, NULL otherwise.
 */
AVCodec *avcodec_find_encoder(enum AVCodecID id);

/**
 * Find a registered encoder with the specified name.
 *
 * @param name name of the requested encoder
 * @return An encoder if one was found, NULL otherwise.
 */
AVCodec *avcodec_find_encoder_by_name(const char *name);

/**
 * Encode a frame of audio.
 *
 * Takes input samples from frame and writes the next output packet, if
 * available, to avpkt. The output packet does not necessarily contain data for
 * the most recent frame, as encoders can delay, split, and combine input frames
 * internally as needed.
 *
 * @param avctx     codec context
 * @param avpkt     output AVPacket.
 *                  The user can supply an output buffer by setting
 *                  avpkt->data and avpkt->size prior to calling the
 *                  function, but if the size of the user-provided data is not
 *                  large enough, encoding will fail. If avpkt->data and
 *                  avpkt->size are set, avpkt->destruct must also be set. All
 *                  other AVPacket fields will be reset by the encoder using
 *                  av_init_packet(). If avpkt->data is NULL, the encoder will
 *                  allocate it. The encoder will set avpkt->size to the size
 *                  of the output packet.
 *
 *                  If this function fails or produces no output, avpkt will be
 *                  freed using av_packet_unref().
 * @param[in] frame AVFrame containing the raw audio data to be encoded.
 *                  May be NULL when flushing an encoder that has the
 *                  AV_CODEC_CAP_DELAY capability set.
 *                  If AV_CODEC_CAP_VARIABLE_FRAME_SIZE is set, then each frame
 *                  can have any number of samples.
 *                  If it is not set, frame->nb_samples must be equal to
 *                  avctx->frame_size for all frames except the last.
 *                  The final frame may be smaller than avctx->frame_size.
 * @param[out] got_packet_ptr This field is set to 1 by libavcodec if the
 *                            output packet is non-empty, and to 0 if it is
 *                            empty. If the function returns an error, the
 *                            packet can be assumed to be invalid, and the
 *                            value of got_packet_ptr is undefined and should
 *                            not be used.
 * @return          0 on success, negative error code on failure
 *
 * @deprecated use avcodec_send_frame()/avcodec_receive_packet() instead
 */
attribute_deprecated
int avcodec_encode_audio2(AVCodecContext *avctx, AVPacket *avpkt,
                          const AVFrame *frame, int *got_packet_ptr);

/**
 * Encode a frame of video.
 *
 * Takes input raw video data from frame and writes the next output packet, if
 * available, to avpkt. The output packet does not necessarily contain data for
 * the most recent frame, as encoders can delay and reorder input frames
 * internally as needed.
 *
 * @param avctx     codec context
 * @param avpkt     output AVPacket.
 *                  The user can supply an output buffer by setting
 *                  avpkt->data and avpkt->size prior to calling the
 *                  function, but if the size of the user-provided data is not
 *                  large enough, encoding will fail. All other AVPacket fields
 *                  will be reset by the encoder using av_init_packet(). If
 *                  avpkt->data is NULL, the encoder will allocate it.
 *                  The encoder will set avpkt->size to the size of the
 *                  output packet. The returned data (if any) belongs to the
 *                  caller, he is responsible for freeing it.
 *
 *                  If this function fails or produces no output, avpkt will be
 *                  freed using av_packet_unref().
 * @param[in] frame AVFrame containing the raw video data to be encoded.
 *                  May be NULL when flushing an encoder that has the
 *                  AV_CODEC_CAP_DELAY capability set.
 * @param[out] got_packet_ptr This field is set to 1 by libavcodec if the
 *                            output packet is non-empty, and to 0 if it is
 *                            empty. If the function returns an error, the
 *                            packet can be assumed to be invalid, and the
 *                            value of got_packet_ptr is undefined and should
 *                            not be used.
 * @return          0 on success, negative error code on failure
 *
 * @deprecated use avcodec_send_frame()/avcodec_receive_packet() instead
 */
attribute_deprecated
int avcodec_encode_video2(AVCodecContext *avctx, AVPacket *avpkt,
                          const AVFrame *frame, int *got_packet_ptr);

int avcodec_encode_subtitle(AVCodecContext *avctx, uint8_t *buf, int buf_size,
                            const AVSubtitle *sub);


/**
 * @}
 */

#if FF_API_AVCODEC_RESAMPLE
/**
 * @defgroup lavc_resample Audio resampling
 * @ingroup libavc
 * @deprecated use libswresample instead
 *
 * @{
 */
struct ReSampleContext;
struct AVResampleContext;

typedef struct ReSampleContext ReSampleContext;

/**
 *  Initialize audio resampling context.
 *
 * @param output_channels  number of output channels
 * @param input_channels   number of input channels
 * @param output_rate      output sample rate
 * @param input_rate       input sample rate
 * @param sample_fmt_out   requested output sample format
 * @param sample_fmt_in    input sample format
 * @param filter_length    length of each FIR filter in the filterbank relative to the cutoff frequency
 * @param log2_phase_count log2 of the number of entries in the polyphase filterbank
 * @param linear           if 1 then the used FIR filter will be linearly interpolated
                           between the 2 closest, if 0 the closest will be used
 * @param cutoff           cutoff frequency, 1.0 corresponds to half the output sampling rate
 * @return allocated ReSampleContext, NULL if error occurred
 */
attribute_deprecated
ReSampleContext *av_audio_resample_init(int output_channels, int input_channels,
                                        int output_rate, int input_rate,
                                        enum AVSampleFormat sample_fmt_out,
                                        enum AVSampleFormat sample_fmt_in,
                                        int filter_length, int log2_phase_count,
                                        int linear, double cutoff);

attribute_deprecated
int audio_resample(ReSampleContext *s, short *output, short *input, int nb_samples);

/**
 * Free resample context.
 *
 * @param s a non-NULL pointer to a resample context previously
 *          created with av_audio_resample_init()
 */
attribute_deprecated
void audio_resample_close(ReSampleContext *s);


/**
 * Initialize an audio resampler.
 * Note, if either rate is not an integer then simply scale both rates up so they are.
 * @param filter_length length of each FIR filter in the filterbank relative to the cutoff freq
 * @param log2_phase_count log2 of the number of entries in the polyphase filterbank
 * @param linear If 1 then the used FIR filter will be linearly interpolated
                 between the 2 closest, if 0 the closest will be used
 * @param cutoff cutoff frequency, 1.0 corresponds to half the output sampling rate
 */
attribute_deprecated
struct AVResampleContext *av_resample_init(int out_rate, int in_rate, int filter_length, int log2_phase_count, int linear, double cutoff);

/**
 * Resample an array of samples using a previously configured context.
 * @param src an array of unconsumed samples
 * @param consumed the number of samples of src which have been consumed are returned here
 * @param src_size the number of unconsumed samples available
 * @param dst_size the amount of space in samples available in dst
 * @param update_ctx If this is 0 then the context will not be modified, that way several channels can be resampled with the same context.
 * @return the number of samples written in dst or -1 if an error occurred
 */
attribute_deprecated
int av_resample(struct AVResampleContext *c, short *dst, short *src, int *consumed, int src_size, int dst_size, int update_ctx);


/**
 * Compensate samplerate/timestamp drift. The compensation is done by changing
 * the resampler parameters, so no audible clicks or similar distortions occur
 * @param compensation_distance distance in output samples over which the compensation should be performed
 * @param sample_delta number of output samples which should be output less
 *
 * example: av_resample_compensate(c, 10, 500)
 * here instead of 510 samples only 500 samples would be output
 *
 * note, due to rounding the actual compensation might be slightly different,
 * especially if the compensation_distance is large and the in_rate used during init is small
 */
attribute_deprecated
void av_resample_compensate(struct AVResampleContext *c, int sample_delta, int compensation_distance);
attribute_deprecated
void av_resample_close(struct AVResampleContext *c);

/**
 * @}
 */
#endif

#if FF_API_AVPICTURE
/**
 * @addtogroup lavc_picture
 * @{
 */

/**
 * @deprecated unused
 */
attribute_deprecated
int avpicture_alloc(AVPicture *picture, enum AVPixelFormat pix_fmt, int width, int height);

/**
 * @deprecated unused
 */
attribute_deprecated
void avpicture_free(AVPicture *picture);

/**
 * @deprecated use av_image_fill_arrays() instead.
 */
attribute_deprecated
int avpicture_fill(AVPicture *picture, const uint8_t *ptr,
                   enum AVPixelFormat pix_fmt, int width, int height);

/**
 * @deprecated use av_image_copy_to_buffer() instead.
 */
attribute_deprecated
int avpicture_layout(const AVPicture *src, enum AVPixelFormat pix_fmt,
                     int width, int height,
                     unsigned char *dest, int dest_size);

/**
 * @deprecated use av_image_get_buffer_size() instead.
 */
attribute_deprecated
int avpicture_get_size(enum AVPixelFormat pix_fmt, int width, int height);

/**
 * @deprecated av_image_copy() instead.
 */
attribute_deprecated
void av_picture_copy(AVPicture *dst, const AVPicture *src,
                     enum AVPixelFormat pix_fmt, int width, int height);

/**
 * @deprecated unused
 */
attribute_deprecated
int av_picture_crop(AVPicture *dst, const AVPicture *src,
                    enum AVPixelFormat pix_fmt, int top_band, int left_band);

/**
 * @deprecated unused
 */
attribute_deprecated
int av_picture_pad(AVPicture *dst, const AVPicture *src, int height, int width, enum AVPixelFormat pix_fmt,
            int padtop, int padbottom, int padleft, int padright, int *color);

/**
 * @}
 */
#endif

/**
 * @defgroup lavc_misc Utility functions
 * @ingroup libavc
 *
 * Miscellaneous utility functions related to both encoding and decoding
 * (or neither).
 * @{
 */

/**
 * @defgroup lavc_misc_pixfmt Pixel formats
 *
 * Functions for working with pixel formats.
 * @{
 */

/**
 * Utility function to access log2_chroma_w log2_chroma_h from
 * the pixel format AVPixFmtDescriptor.
 *
 * This function asserts that pix_fmt is valid. See av_pix_fmt_get_chroma_sub_sample
 * for one that returns a failure code and continues in case of invalid
 * pix_fmts.
 *
 * @param[in]  pix_fmt the pixel format
 * @param[out] h_shift store log2_chroma_w
 * @param[out] v_shift store log2_chroma_h
 *
 * @see av_pix_fmt_get_chroma_sub_sample
 */

void avcodec_get_chroma_sub_sample(enum AVPixelFormat pix_fmt, int *h_shift, int *v_shift);

/**
 * Return a value representing the fourCC code associated to the
 * pixel format pix_fmt, or 0 if no associated fourCC code can be
 * found.
 */
unsigned int avcodec_pix_fmt_to_codec_tag(enum AVPixelFormat pix_fmt);

/**
 * @deprecated see av_get_pix_fmt_loss()
 */
int avcodec_get_pix_fmt_loss(enum AVPixelFormat dst_pix_fmt, enum AVPixelFormat src_pix_fmt,
                             int has_alpha);

/**
 * Find the best pixel format to convert to given a certain source pixel
 * format.  When converting from one pixel format to another, information loss
 * may occur.  For example, when converting from RGB24 to GRAY, the color
 * information will be lost. Similarly, other losses occur when converting from
 * some formats to other formats. avcodec_find_best_pix_fmt_of_2() searches which of
 * the given pixel formats should be used to suffer the least amount of loss.
 * The pixel formats from which it chooses one, are determined by the
 * pix_fmt_list parameter.
 *
 *
 * @param[in] pix_fmt_list AV_PIX_FMT_NONE terminated array of pixel formats to choose from
 * @param[in] src_pix_fmt source pixel format
 * @param[in] has_alpha Whether the source pixel format alpha channel is used.
 * @param[out] loss_ptr Combination of flags informing you what kind of losses will occur.
 * @return The best pixel format to convert to or -1 if none was found.
 */
enum AVPixelFormat avcodec_find_best_pix_fmt_of_list(const enum AVPixelFormat *pix_fmt_list,
                                            enum AVPixelFormat src_pix_fmt,
                                            int has_alpha, int *loss_ptr);

/**
 * @deprecated see av_find_best_pix_fmt_of_2()
 */
enum AVPixelFormat avcodec_find_best_pix_fmt_of_2(enum AVPixelFormat dst_pix_fmt1, enum AVPixelFormat dst_pix_fmt2,
                                            enum AVPixelFormat src_pix_fmt, int has_alpha, int *loss_ptr);

attribute_deprecated
enum AVPixelFormat avcodec_find_best_pix_fmt2(enum AVPixelFormat dst_pix_fmt1, enum AVPixelFormat dst_pix_fmt2,
                                            enum AVPixelFormat src_pix_fmt, int has_alpha, int *loss_ptr);

enum AVPixelFormat avcodec_default_get_format(struct AVCodecContext *s, const enum AVPixelFormat * fmt);

/**
 * @}
 */

#if FF_API_SET_DIMENSIONS
/**
 * @deprecated this function is not supposed to be used from outside of lavc
 */
attribute_deprecated
void avcodec_set_dimensions(AVCodecContext *s, int width, int height);
#endif

/**
 * Put a string representing the codec tag codec_tag in buf.
 *
 * @param buf       buffer to place codec tag in
 * @param buf_size size in bytes of buf
 * @param codec_tag codec tag to assign
 * @return the length of the string that would have been generated if
 * enough space had been available, excluding the trailing null
 */
size_t av_get_codec_tag_string(char *buf, size_t buf_size, unsigned int codec_tag);

void avcodec_string(char *buf, int buf_size, AVCodecContext *enc, int encode);

/**
 * Return a name for the specified profile, if available.
 *
 * @param codec the codec that is searched for the given profile
 * @param profile the profile value for which a name is requested
 * @return A name for the profile if found, NULL otherwise.
 */
const char *av_get_profile_name(const AVCodec *codec, int profile);

/**
 * Return a name for the specified profile, if available.
 *
 * @param codec_id the ID of the codec to which the requested profile belongs
 * @param profile the profile value for which a name is requested
 * @return A name for the profile if found, NULL otherwise.
 *
 * @note unlike av_get_profile_name(), which searches a list of profiles
 *       supported by a specific decoder or encoder implementation, this
 *       function searches the list of profiles from the AVCodecDescriptor
 */
const char *avcodec_profile_name(enum AVCodecID codec_id, int profile);

int avcodec_default_execute(AVCodecContext *c, int (*func)(AVCodecContext *c2, void *arg2),void *arg, int *ret, int count, int size);
int avcodec_default_execute2(AVCodecContext *c, int (*func)(AVCodecContext *c2, void *arg2, int, int),void *arg, int *ret, int count);
//FIXME func typedef

/**
 * Fill AVFrame audio data and linesize pointers.
 *
 * The buffer buf must be a preallocated buffer with a size big enough
 * to contain the specified samples amount. The filled AVFrame data
 * pointers will point to this buffer.
 *
 * AVFrame extended_data channel pointers are allocated if necessary for
 * planar audio.
 *
 * @param frame       the AVFrame
 *                    frame->nb_samples must be set prior to calling the
 *                    function. This function fills in frame->data,
 *                    frame->extended_data, frame->linesize[0].
 * @param nb_channels channel count
 * @param sample_fmt  sample format
 * @param buf         buffer to use for frame data
 * @param buf_size    size of buffer
 * @param align       plane size sample alignment (0 = default)
 * @return            >=0 on success, negative error code on failure
 * @todo return the size in bytes required to store the samples in
 * case of success, at the next libavutil bump
 */
int avcodec_fill_audio_frame(AVFrame *frame, int nb_channels,
                             enum AVSampleFormat sample_fmt, const uint8_t *buf,
                             int buf_size, int align);

/**
 * Reset the internal decoder state / flush internal buffers. Should be called
 * e.g. when seeking or when switching to a different stream.
 *
 * @note when refcounted frames are not used (i.e. avctx->refcounted_frames is 0),
 * this invalidates the frames previously returned from the decoder. When
 * refcounted frames are used, the decoder just releases any references it might
 * keep internally, but the caller's reference remains valid.
 */
void avcodec_flush_buffers(AVCodecContext *avctx);

/**
 * Return codec bits per sample.
 *
 * @param[in] codec_id the codec
 * @return Number of bits per sample or zero if unknown for the given codec.
 */
int av_get_bits_per_sample(enum AVCodecID codec_id);

/**
 * Return the PCM codec associated with a sample format.
 * @param be  endianness, 0 for little, 1 for big,
 *            -1 (or anything else) for native
 * @return  AV_CODEC_ID_PCM_* or AV_CODEC_ID_NONE
 */
enum AVCodecID av_get_pcm_codec(enum AVSampleFormat fmt, int be);

/**
 * Return codec bits per sample.
 * Only return non-zero if the bits per sample is exactly correct, not an
 * approximation.
 *
 * @param[in] codec_id the codec
 * @return Number of bits per sample or zero if unknown for the given codec.
 */
int av_get_exact_bits_per_sample(enum AVCodecID codec_id);

/**
 * Return audio frame duration.
 *
 * @param avctx        codec context
 * @param frame_bytes  size of the frame, or 0 if unknown
 * @return             frame duration, in samples, if known. 0 if not able to
 *                     determine.
 */
int av_get_audio_frame_duration(AVCodecContext *avctx, int frame_bytes);

/**
 * This function is the same as av_get_audio_frame_duration(), except it works
 * with AVCodecParameters instead of an AVCodecContext.
 */
int av_get_audio_frame_duration2(AVCodecParameters *par, int frame_bytes);

#if FF_API_OLD_BSF
typedef struct AVBitStreamFilterContext {
    void *priv_data;
    const struct AVBitStreamFilter *filter;
    AVCodecParserContext *parser;
    struct AVBitStreamFilterContext *next;
    /**
     * Internal default arguments, used if NULL is passed to av_bitstream_filter_filter().
     * Not for access by library users.
     */
    char *args;
} AVBitStreamFilterContext;
#endif

typedef struct AVBSFInternal AVBSFInternal;

/**
 * The bitstream filter state.
 *
 * This struct must be allocated with av_bsf_alloc() and freed with
 * av_bsf_free().
 *
 * The fields in the struct will only be changed (by the caller or by the
 * filter) as described in their documentation, and are to be considered
 * immutable otherwise.
 */
typedef struct AVBSFContext {
    /**
     * A class for logging and AVOptions
     */
    const AVClass *av_class;

    /**
     * The bitstream filter this context is an instance of.
     */
    const struct AVBitStreamFilter *filter;

    /**
     * Opaque libavcodec internal data. Must not be touched by the caller in any
     * way.
     */
    AVBSFInternal *internal;

    /**
     * Opaque filter-specific private data. If filter->priv_class is non-NULL,
     * this is an AVOptions-enabled struct.
     */
    void *priv_data;

    /**
     * Parameters of the input stream. Set by the caller before av_bsf_init().
     */
    AVCodecParameters *par_in;

    /**
     * Parameters of the output stream. Set by the filter in av_bsf_init().
     */
    AVCodecParameters *par_out;

    /**
     * The timebase used for the timestamps of the input packets. Set by the
     * caller before av_bsf_init().
     */
    AVRational time_base_in;

    /**
     * The timebase used for the timestamps of the output packets. Set by the
     * filter in av_bsf_init().
     */
    AVRational time_base_out;
} AVBSFContext;

typedef struct AVBitStreamFilter {
    const char *name;

    /**
     * A list of codec ids supported by the filter, terminated by
     * AV_CODEC_ID_NONE.
     * May be NULL, in that case the bitstream filter works with any codec id.
     */
    const enum AVCodecID *codec_ids;

    /**
     * A class for the private data, used to declare bitstream filter private
     * AVOptions. This field is NULL for bitstream filters that do not declare
     * any options.
     *
     * If this field is non-NULL, the first member of the filter private data
     * must be a pointer to AVClass, which will be set by libavcodec generic
     * code to this class.
     */
    const AVClass *priv_class;

    /*****************************************************************
     * No fields below this line are part of the public API. They
     * may not be used outside of libavcodec and can be changed and
     * removed at will.
     * New public fields should be added right above.
     *****************************************************************
     */

    int priv_data_size;
    int (*init)(AVBSFContext *ctx);
    int (*filter)(AVBSFContext *ctx, AVPacket *pkt);
    void (*close)(AVBSFContext *ctx);
} AVBitStreamFilter;

#if FF_API_OLD_BSF
/**
 * Register a bitstream filter.
 *
 * The filter will be accessible to the application code through
 * av_bitstream_filter_next() or can be directly initialized with
 * av_bitstream_filter_init().
 *
 * @see avcodec_register_all()
 */
attribute_deprecated
void av_register_bitstream_filter(AVBitStreamFilter *bsf);

/**
 * Create and initialize a bitstream filter context given a bitstream
 * filter name.
 *
 * The returned context must be freed with av_bitstream_filter_close().
 *
 * @param name    the name of the bitstream filter
 * @return a bitstream filter context if a matching filter was found
 * and successfully initialized, NULL otherwise
 */
attribute_deprecated
AVBitStreamFilterContext *av_bitstream_filter_init(const char *name);

/**
 * Filter bitstream.
 *
 * This function filters the buffer buf with size buf_size, and places the
 * filtered buffer in the buffer pointed to by poutbuf.
 *
 * The output buffer must be freed by the caller.
 *
 * @param bsfc            bitstream filter context created by av_bitstream_filter_init()
 * @param avctx           AVCodecContext accessed by the filter, may be NULL.
 *                        If specified, this must point to the encoder context of the
 *                        output stream the packet is sent to.
 * @param args            arguments which specify the filter configuration, may be NULL
 * @param poutbuf         pointer which is updated to point to the filtered buffer
 * @param poutbuf_size    pointer which is updated to the filtered buffer size in bytes
 * @param buf             buffer containing the data to filter
 * @param buf_size        size in bytes of buf
 * @param keyframe        set to non-zero if the buffer to filter corresponds to a key-frame packet data
 * @return >= 0 in case of success, or a negative error code in case of failure
 *
 * If the return value is positive, an output buffer is allocated and
 * is available in *poutbuf, and is distinct from the input buffer.
 *
 * If the return value is 0, the output buffer is not allocated and
 * should be considered identical to the input buffer, or in case
 * *poutbuf was set it points to the input buffer (not necessarily to
 * its starting address). A special case is if *poutbuf was set to NULL and
 * *poutbuf_size was set to 0, which indicates the packet should be dropped.
 */
attribute_deprecated
int av_bitstream_filter_filter(AVBitStreamFilterContext *bsfc,
                               AVCodecContext *avctx, const char *args,
                               uint8_t **poutbuf, int *poutbuf_size,
                               const uint8_t *buf, int buf_size, int keyframe);

/**
 * Release bitstream filter context.
 *
 * @param bsf the bitstream filter context created with
 * av_bitstream_filter_init(), can be NULL
 */
attribute_deprecated
void av_bitstream_filter_close(AVBitStreamFilterContext *bsf);

/**
 * If f is NULL, return the first registered bitstream filter,
 * if f is non-NULL, return the next registered bitstream filter
 * after f, or NULL if f is the last one.
 *
 * This function can be used to iterate over all registered bitstream
 * filters.
 */
attribute_deprecated
AVBitStreamFilter *av_bitstream_filter_next(const AVBitStreamFilter *f);
#endif

/**
 * @return a bitstream filter with the specified name or NULL if no such
 *         bitstream filter exists.
 */
const AVBitStreamFilter *av_bsf_get_by_name(const char *name);

/**
 * Iterate over all registered bitstream filters.
 *
 * @param opaque a pointer where libavcodec will store the iteration state. Must
 *               point to NULL to start the iteration.
 *
 * @return the next registered bitstream filter or NULL when the iteration is
 *         finished
 */
const AVBitStreamFilter *av_bsf_next(void **opaque);

/**
 * Allocate a context for a given bitstream filter. The caller must fill in the
 * context parameters as described in the documentation and then call
 * av_bsf_init() before sending any data to the filter.
 *
 * @param filter the filter for which to allocate an instance.
 * @param ctx a pointer into which the pointer to the newly-allocated context
 *            will be written. It must be freed with av_bsf_free() after the
 *            filtering is done.
 *
 * @return 0 on success, a negative AVERROR code on failure
 */
int av_bsf_alloc(const AVBitStreamFilter *filter, AVBSFContext **ctx);

/**
 * Prepare the filter for use, after all the parameters and options have been
 * set.
 */
int av_bsf_init(AVBSFContext *ctx);

/**
 * Submit a packet for filtering.
 *
 * After sending each packet, the filter must be completely drained by calling
 * av_bsf_receive_packet() repeatedly until it returns AVERROR(EAGAIN) or
 * AVERROR_EOF.
 *
 * @param pkt the packet to filter. pkt must contain some payload (i.e data or
 * side data must be present in pkt). The bitstream filter will take ownership of
 * the packet and reset the contents of pkt. pkt is not touched if an error occurs.
 * This parameter may be NULL, which signals the end of the stream (i.e. no more
 * packets will be sent). That will cause the filter to output any packets it
 * may have buffered internally.
 *
 * @return 0 on success, a negative AVERROR on error.
 */
int av_bsf_send_packet(AVBSFContext *ctx, AVPacket *pkt);

/**
 * Retrieve a filtered packet.
 *
 * @param[out] pkt this struct will be filled with the contents of the filtered
 *                 packet. It is owned by the caller and must be freed using
 *                 av_packet_unref() when it is no longer needed.
 *                 This parameter should be "clean" (i.e. freshly allocated
 *                 with av_packet_alloc() or unreffed with av_packet_unref())
 *                 when this function is called. If this function returns
 *                 successfully, the contents of pkt will be completely
 *                 overwritten by the returned data. On failure, pkt is not
 *                 touched.
 *
 * @return 0 on success. AVERROR(EAGAIN) if more packets need to be sent to the
 * filter (using av_bsf_send_packet()) to get more output. AVERROR_EOF if there
 * will be no further output from the filter. Another negative AVERROR value if
 * an error occurs.
 *
 * @note one input packet may result in several output packets, so after sending
 * a packet with av_bsf_send_packet(), this function needs to be called
 * repeatedly until it stops returning 0. It is also possible for a filter to
 * output fewer packets than were sent to it, so this function may return
 * AVERROR(EAGAIN) immediately after a successful av_bsf_send_packet() call.
 */
int av_bsf_receive_packet(AVBSFContext *ctx, AVPacket *pkt);

/**
 * Free a bitstream filter context and everything associated with it; write NULL
 * into the supplied pointer.
 */
void av_bsf_free(AVBSFContext **ctx);

/**
 * Get the AVClass for AVBSFContext. It can be used in combination with
 * AV_OPT_SEARCH_FAKE_OBJ for examining options.
 *
 * @see av_opt_find().
 */
const AVClass *av_bsf_get_class(void);

/**
 * Structure for chain/list of bitstream filters.
 * Empty list can be allocated by av_bsf_list_alloc().
 */
typedef struct AVBSFList AVBSFList;

/**
 * Allocate empty list of bitstream filters.
 * The list must be later freed by av_bsf_list_free()
 * or finalized by av_bsf_list_finalize().
 *
 * @return Pointer to @ref AVBSFList on success, NULL in case of failure
 */
AVBSFList *av_bsf_list_alloc(void);

/**
 * Free list of bitstream filters.
 *
 * @param lst Pointer to pointer returned by av_bsf_list_alloc()
 */
void av_bsf_list_free(AVBSFList **lst);

/**
 * Append bitstream filter to the list of bitstream filters.
 *
 * @param lst List to append to
 * @param bsf Filter context to be appended
 *
 * @return >=0 on success, negative AVERROR in case of failure
 */
int av_bsf_list_append(AVBSFList *lst, AVBSFContext *bsf);

/**
 * Construct new bitstream filter context given it's name and options
 * and append it to the list of bitstream filters.
 *
 * @param lst      List to append to
 * @param bsf_name Name of the bitstream filter
 * @param options  Options for the bitstream filter, can be set to NULL
 *
 * @return >=0 on success, negative AVERROR in case of failure
 */
int av_bsf_list_append2(AVBSFList *lst, const char * bsf_name, AVDictionary **options);
/**
 * Finalize list of bitstream filters.
 *
 * This function will transform @ref AVBSFList to single @ref AVBSFContext,
 * so the whole chain of bitstream filters can be treated as single filter
 * freshly allocated by av_bsf_alloc().
 * If the call is successful, @ref AVBSFList structure is freed and lst
 * will be set to NULL. In case of failure, caller is responsible for
 * freeing the structure by av_bsf_list_free()
 *
 * @param      lst Filter list structure to be transformed
 * @param[out] bsf Pointer to be set to newly created @ref AVBSFContext structure
 *                 representing the chain of bitstream filters
 *
 * @return >=0 on success, negative AVERROR in case of failure
 */
int av_bsf_list_finalize(AVBSFList **lst, AVBSFContext **bsf);

/**
 * Parse string describing list of bitstream filters and create single
 * @ref AVBSFContext describing the whole chain of bitstream filters.
 * Resulting @ref AVBSFContext can be treated as any other @ref AVBSFContext freshly
 * allocated by av_bsf_alloc().
 *
 * @param      str String describing chain of bitstream filters in format
 *                 `bsf1[=opt1=val1:opt2=val2][,bsf2]`
 * @param[out] bsf Pointer to be set to newly created @ref AVBSFContext structure
 *                 representing the chain of bitstream filters
 *
 * @return >=0 on success, negative AVERROR in case of failure
 */
int av_bsf_list_parse_str(const char *str, AVBSFContext **bsf);

/**
 * Get null/pass-through bitstream filter.
 *
 * @param[out] bsf Pointer to be set to new instance of pass-through bitstream filter
 *
 * @return
 */
int av_bsf_get_null_filter(AVBSFContext **bsf);

/* memory */

/**
 * Same behaviour av_fast_malloc but the buffer has additional
 * AV_INPUT_BUFFER_PADDING_SIZE at the end which will always be 0.
 *
 * In addition the whole buffer will initially and after resizes
 * be 0-initialized so that no uninitialized data will ever appear.
 */
void av_fast_padded_malloc(void *ptr, unsigned int *size, size_t min_size);

/**
 * Same behaviour av_fast_padded_malloc except that buffer will always
 * be 0-initialized after call.
 */
void av_fast_padded_mallocz(void *ptr, unsigned int *size, size_t min_size);

/**
 * Encode extradata length to a buffer. Used by xiph codecs.
 *
 * @param s buffer to write to; must be at least (v/255+1) bytes long
 * @param v size of extradata in bytes
 * @return number of bytes written to the buffer.
 */
unsigned int av_xiphlacing(unsigned char *s, unsigned int v);

#if FF_API_MISSING_SAMPLE
/**
 * Log a generic warning message about a missing feature. This function is
 * intended to be used internally by FFmpeg (libavcodec, libavformat, etc.)
 * only, and would normally not be used by applications.
 * @param[in] avc a pointer to an arbitrary struct of which the first field is
 * a pointer to an AVClass struct
 * @param[in] feature string containing the name of the missing feature
 * @param[in] want_sample indicates if samples are wanted which exhibit this feature.
 * If want_sample is non-zero, additional verbiage will be added to the log
 * message which tells the user how to report samples to the development
 * mailing list.
 * @deprecated Use avpriv_report_missing_feature() instead.
 */
attribute_deprecated
void av_log_missing_feature(void *avc, const char *feature, int want_sample);

/**
 * Log a generic warning message asking for a sample. This function is
 * intended to be used internally by FFmpeg (libavcodec, libavformat, etc.)
 * only, and would normally not be used by applications.
 * @param[in] avc a pointer to an arbitrary struct of which the first field is
 * a pointer to an AVClass struct
 * @param[in] msg string containing an optional message, or NULL if no message
 * @deprecated Use avpriv_request_sample() instead.
 */
attribute_deprecated
void av_log_ask_for_sample(void *avc, const char *msg, ...) av_printf_format(2, 3);
#endif /* FF_API_MISSING_SAMPLE */

/**
 * Register the hardware accelerator hwaccel.
 */
void av_register_hwaccel(AVHWAccel *hwaccel);

/**
 * If hwaccel is NULL, returns the first registered hardware accelerator,
 * if hwaccel is non-NULL, returns the next registered hardware accelerator
 * after hwaccel, or NULL if hwaccel is the last one.
 */
AVHWAccel *av_hwaccel_next(const AVHWAccel *hwaccel);


/**
 * Lock operation used by lockmgr
 */
enum AVLockOp {
  AV_LOCK_CREATE,  ///< Create a mutex
  AV_LOCK_OBTAIN,  ///< Lock the mutex
  AV_LOCK_RELEASE, ///< Unlock the mutex
  AV_LOCK_DESTROY, ///< Free mutex resources
};

/**
 * Register a user provided lock manager supporting the operations
 * specified by AVLockOp. The "mutex" argument to the function points
 * to a (void *) where the lockmgr should store/get a pointer to a user
 * allocated mutex. It is NULL upon AV_LOCK_CREATE and equal to the
 * value left by the last call for all other ops. If the lock manager is
 * unable to perform the op then it should leave the mutex in the same
 * state as when it was called and return a non-zero value. However,
 * when called with AV_LOCK_DESTROY the mutex will always be assumed to
 * have been successfully destroyed. If av_lockmgr_register succeeds
 * it will return a non-negative value, if it fails it will return a
 * negative value and destroy all mutex and unregister all callbacks.
 * av_lockmgr_register is not thread-safe, it must be called from a
 * single thread before any calls which make use of locking are used.
 *
 * @param cb User defined callback. av_lockmgr_register invokes calls
 *           to this callback and the previously registered callback.
 *           The callback will be used to create more than one mutex
 *           each of which must be backed by its own underlying locking
 *           mechanism (i.e. do not use a single static object to
 *           implement your lock manager). If cb is set to NULL the
 *           lockmgr will be unregistered.
 */
int av_lockmgr_register(int (*cb)(void **mutex, enum AVLockOp op));

/**
 * Get the type of the given codec.
 */
enum AVMediaType avcodec_get_type(enum AVCodecID codec_id);

/**
 * Get the name of a codec.
 * @return  a static string identifying the codec; never NULL
 */
const char *avcodec_get_name(enum AVCodecID id);

/**
 * @return a positive value if s is open (i.e. avcodec_open2() was called on it
 * with no corresponding avcodec_close()), 0 otherwise.
 */
int avcodec_is_open(AVCodecContext *s);

/**
 * @return a non-zero number if codec is an encoder, zero otherwise
 */
int av_codec_is_encoder(const AVCodec *codec);

/**
 * @return a non-zero number if codec is a decoder, zero otherwise
 */
int av_codec_is_decoder(const AVCodec *codec);

/**
 * @return descriptor for given codec ID or NULL if no descriptor exists.
 */
const AVCodecDescriptor *avcodec_descriptor_get(enum AVCodecID id);

/**
 * Iterate over all codec descriptors known to libavcodec.
 *
 * @param prev previous descriptor. NULL to get the first descriptor.
 *
 * @return next descriptor or NULL after the last descriptor
 */
const AVCodecDescriptor *avcodec_descriptor_next(const AVCodecDescriptor *prev);

/**
 * @return codec descriptor with the given name or NULL if no such descriptor
 *         exists.
 */
const AVCodecDescriptor *avcodec_descriptor_get_by_name(const char *name);

/**
 * Allocate a CPB properties structure and initialize its fields to default
 * values.
 *
 * @param size if non-NULL, the size of the allocated struct will be written
 *             here. This is useful for embedding it in side data.
 *
 * @return the newly allocated struct or NULL on failure
 */
AVCPBProperties *av_cpb_properties_alloc(size_t *size);

/**
 * @}
 */

#endif /* AVCODEC_AVCODEC_H */<|MERGE_RESOLUTION|>--- conflicted
+++ resolved
@@ -429,7 +429,6 @@
     AV_CODEC_ID_DAALA,
     AV_CODEC_ID_CFHD,
     AV_CODEC_ID_TRUEMOTION2RT,
-<<<<<<< HEAD
     AV_CODEC_ID_M101,
     AV_CODEC_ID_MAGICYUV,
     AV_CODEC_ID_SHEERVIDEO,
@@ -441,9 +440,7 @@
     AV_CODEC_ID_SCPR,
     AV_CODEC_ID_CLEARVIDEO,
     AV_CODEC_ID_XPM,
-=======
     AV_CODEC_ID_AV1,
->>>>>>> d42809f9
 
     /* various PCM "codecs" */
     AV_CODEC_ID_FIRST_AUDIO = 0x10000,     ///< A dummy id pointing at the start of audio codecs
