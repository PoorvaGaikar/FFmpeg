--- conflicted
+++ resolved
@@ -5638,18 +5638,7 @@
  * @}
  */
 
-<<<<<<< HEAD
-#if FF_API_SET_DIMENSIONS
-/**
- * @deprecated this function is not supposed to be used from outside of lavc
- */
-attribute_deprecated
-void avcodec_set_dimensions(AVCodecContext *s, int width, int height);
-#endif
-
 #if FF_API_TAG_STRING
-=======
->>>>>>> 6dca24cd
 /**
  * Put a string representing the codec tag codec_tag in buf.
  *
