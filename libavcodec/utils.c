--- conflicted
+++ resolved
@@ -1752,14 +1752,16 @@
     int bitrate;
     AVRational display_aspect_ratio;
 
-<<<<<<< HEAD
     if (!buf || buf_size <= 0)
         return;
     codec_type = av_get_media_type_string(enc->codec_type);
     codec_name = avcodec_get_name(enc->codec_id);
     if (enc->profile != FF_PROFILE_UNKNOWN) {
-        p = encode ? avcodec_find_encoder(enc->codec_id) :
-                     avcodec_find_decoder(enc->codec_id);
+        if (enc->codec)
+            p = enc->codec;
+        else
+            p = encode ? avcodec_find_encoder(enc->codec_id) :
+                        avcodec_find_decoder(enc->codec_id);
         if (p)
             profile = av_get_profile_name(p, enc->profile);
     }
@@ -1770,26 +1772,6 @@
     if (profile)
         snprintf(buf + strlen(buf), buf_size - strlen(buf), " (%s)", profile);
     if (enc->codec_tag) {
-=======
-    if (enc->codec)
-        p = enc->codec;
-    else if (encode)
-        p = avcodec_find_encoder(enc->codec_id);
-    else
-        p = avcodec_find_decoder(enc->codec_id);
-
-    if (p) {
-        codec_name = p->name;
-        profile = av_get_profile_name(p, enc->profile);
-    } else if (enc->codec_id == CODEC_ID_MPEG2TS) {
-        /* fake mpeg2 transport stream codec (currently not
-           registered) */
-        codec_name = "mpeg2ts";
-    } else if (enc->codec_name[0] != '\0') {
-        codec_name = enc->codec_name;
-    } else {
-        /* output avi tags */
->>>>>>> 0f53601a
         char tag_buf[32];
         av_get_codec_tag_string(tag_buf, sizeof(tag_buf), enc->codec_tag);
         snprintf(buf + strlen(buf), buf_size - strlen(buf),
