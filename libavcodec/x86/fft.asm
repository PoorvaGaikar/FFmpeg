--- conflicted
+++ resolved
@@ -28,12 +28,7 @@
 ; in blocks as conventient to the vector size.
 ; i.e. {4x real, 4x imaginary, 4x real, ...} (or 2x respectively)
 
-<<<<<<< HEAD
-%include "libavutil/x86/x86inc.asm"
 %include "libavutil/x86/x86util.asm"
-=======
-%include "x86util.asm"
->>>>>>> 6860b408
 
 %if ARCH_X86_64
 %define pointer resq
