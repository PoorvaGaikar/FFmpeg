--- conflicted
+++ resolved
@@ -5621,22 +5621,12 @@
 EOF
 }
 
-<<<<<<< HEAD
 pkgconfig_generate libavutil     "FFmpeg utility library"               "$LIBAVUTIL_VERSION"     "$LIBM"
 pkgconfig_generate libavcodec    "FFmpeg codec library"                 "$LIBAVCODEC_VERSION"    "$extralibs"
 pkgconfig_generate libavformat   "FFmpeg container format library"      "$LIBAVFORMAT_VERSION"   "$extralibs"
 pkgconfig_generate libavdevice   "FFmpeg device handling library"       "$LIBAVDEVICE_VERSION"   "$extralibs"
 pkgconfig_generate libavfilter   "FFmpeg audio/video filtering library" "$LIBAVFILTER_VERSION"   "$extralibs"
 pkgconfig_generate libpostproc   "FFmpeg postprocessing library"        "$LIBPOSTPROC_VERSION"   ""
-pkgconfig_generate libavresample "Libav audio resampling library"       "$LIBAVRESAMPLE_VERSION" "$extralibs"
+pkgconfig_generate libavresample "Libav audio resampling library"       "$LIBAVRESAMPLE_VERSION" "$LIBM"
 pkgconfig_generate libswscale    "FFmpeg image rescaling library"       "$LIBSWSCALE_VERSION"    "$LIBM"
-pkgconfig_generate libswresample "FFmpeg audio resampling library"      "$LIBSWRESAMPLE_VERSION" "$LIBM"
-=======
-pkgconfig_generate libavutil     "Libav utility library"          "$LIBAVUTIL_VERSION"     "$LIBM"
-pkgconfig_generate libavcodec    "Libav codec library"            "$LIBAVCODEC_VERSION"    "$extralibs"
-pkgconfig_generate libavformat   "Libav container format library" "$LIBAVFORMAT_VERSION"   "$extralibs"
-pkgconfig_generate libavdevice   "Libav device handling library"  "$LIBAVDEVICE_VERSION"   "$extralibs"
-pkgconfig_generate libavfilter   "Libav video filtering library"  "$LIBAVFILTER_VERSION"   "$extralibs"
-pkgconfig_generate libavresample "Libav audio resampling library" "$LIBAVRESAMPLE_VERSION" "$LIBM"
-pkgconfig_generate libswscale    "Libav image rescaling library"  "$LIBSWSCALE_VERSION"    "$LIBM"
->>>>>>> b396bbad
+pkgconfig_generate libswresample "FFmpeg audio resampling library"      "$LIBSWRESAMPLE_VERSION" "$LIBM"