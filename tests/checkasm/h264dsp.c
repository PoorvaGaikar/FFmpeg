/*
 * Copyright (c) 2016 Martin Storsjo
 *
 * This file is part of FFmpeg.
 *
 * FFmpeg is free software; you can redistribute it and/or modify
 * it under the terms of the GNU General Public License as published by
 * the Free Software Foundation; either version 2 of the License, or
 * (at your option) any later version.
 *
 * FFmpeg is distributed in the hope that it will be useful,
 * but WITHOUT ANY WARRANTY; without even the implied warranty of
 * MERCHANTABILITY or FITNESS FOR A PARTICULAR PURPOSE.  See the
 * GNU General Public License for more details.
 *
 * You should have received a copy of the GNU General Public License along
 * with FFmpeg; if not, write to the Free Software Foundation, Inc.,
 * 51 Franklin Street, Fifth Floor, Boston, MA 02110-1301 USA.
 */

#include <string.h>
#include "checkasm.h"
#include "libavcodec/avcodec.h"
#include "libavcodec/h264dsp.h"
#include "libavcodec/h264data.h"
#include "libavutil/common.h"
#include "libavutil/internal.h"
#include "libavutil/intreadwrite.h"

static const uint32_t pixel_mask[3] = { 0xffffffff, 0x01ff01ff, 0x03ff03ff };

#define SIZEOF_PIXEL ((bit_depth + 7) / 8)
#define SIZEOF_COEF  (2 * ((bit_depth + 7) / 8))
#define PIXEL_STRIDE 16

#define randomize_buffers()                                                  \
    do {                                                                     \
        int x, y;                                                            \
        uint32_t mask = pixel_mask[bit_depth - 8];                           \
        for (y = 0; y < sz; y++) {                                           \
            for (x = 0; x < PIXEL_STRIDE; x += 4) {                          \
                AV_WN32A(src + y * PIXEL_STRIDE + x, rnd() & mask);          \
                AV_WN32A(dst + y * PIXEL_STRIDE + x, rnd() & mask);          \
            }                                                                \
            for (x = 0; x < sz; x++) {                                       \
                if (bit_depth == 8) {                                        \
                    coef[y * sz + x] = src[y * PIXEL_STRIDE + x] -           \
                                       dst[y * PIXEL_STRIDE + x];            \
                } else {                                                     \
                    ((int32_t *)coef)[y * sz + x] =                          \
                        ((uint16_t *)src)[y * (PIXEL_STRIDE/2) + x] -        \
                        ((uint16_t *)dst)[y * (PIXEL_STRIDE/2) + x];         \
                }                                                            \
            }                                                                \
        }                                                                    \
    } while (0)

#define dct4x4_impl(size, dctcoef)                                           \
static void dct4x4_##size(dctcoef *coef)                                     \
{                                                                            \
    int i, y, x;                                                             \
    dctcoef tmp[16];                                                         \
    for (i = 0; i < 4; i++) {                                                \
        const int z0 = coef[i*4 + 0] + coef[i*4 + 3];                        \
        const int z1 = coef[i*4 + 1] + coef[i*4 + 2];                        \
        const int z2 = coef[i*4 + 0] - coef[i*4 + 3];                        \
        const int z3 = coef[i*4 + 1] - coef[i*4 + 2];                        \
        tmp[i + 4*0] =   z0 +   z1;                                          \
        tmp[i + 4*1] = 2*z2 +   z3;                                          \
        tmp[i + 4*2] =   z0 -   z1;                                          \
        tmp[i + 4*3] =   z2 - 2*z3;                                          \
    }                                                                        \
    for (i = 0; i < 4; i++) {                                                \
        const int z0 = tmp[i*4 + 0] + tmp[i*4 + 3];                          \
        const int z1 = tmp[i*4 + 1] + tmp[i*4 + 2];                          \
        const int z2 = tmp[i*4 + 0] - tmp[i*4 + 3];                          \
        const int z3 = tmp[i*4 + 1] - tmp[i*4 + 2];                          \
        coef[i*4 + 0] =   z0 +   z1;                                         \
        coef[i*4 + 1] = 2*z2 +   z3;                                         \
        coef[i*4 + 2] =   z0 -   z1;                                         \
        coef[i*4 + 3] =   z2 - 2*z3;                                         \
    }                                                                        \
    for (y = 0; y < 4; y++) {                                                \
        for (x = 0; x < 4; x++) {                                            \
            static const int scale[] = { 13107 * 10, 8066 * 13, 5243 * 16 }; \
            const int idx = (y & 1) + (x & 1);                               \
            coef[y*4 + x] = (coef[y*4 + x] * scale[idx] + (1 << 14)) >> 15;  \
        }                                                                    \
    }                                                                        \
}

#define DCT8_1D(src, srcstride, dst, dststride) do {                         \
    const int a0 = (src)[srcstride * 0] + (src)[srcstride * 7];              \
    const int a1 = (src)[srcstride * 0] - (src)[srcstride * 7];              \
    const int a2 = (src)[srcstride * 1] + (src)[srcstride * 6];              \
    const int a3 = (src)[srcstride * 1] - (src)[srcstride * 6];              \
    const int a4 = (src)[srcstride * 2] + (src)[srcstride * 5];              \
    const int a5 = (src)[srcstride * 2] - (src)[srcstride * 5];              \
    const int a6 = (src)[srcstride * 3] + (src)[srcstride * 4];              \
    const int a7 = (src)[srcstride * 3] - (src)[srcstride * 4];              \
    const int b0 = a0 + a6;                                                  \
    const int b1 = a2 + a4;                                                  \
    const int b2 = a0 - a6;                                                  \
    const int b3 = a2 - a4;                                                  \
    const int b4 = a3 + a5 + (a1 + (a1 >> 1));                               \
    const int b5 = a1 - a7 - (a5 + (a5 >> 1));                               \
    const int b6 = a1 + a7 - (a3 + (a3 >> 1));                               \
    const int b7 = a3 - a5 + (a7 + (a7 >> 1));                               \
    (dst)[dststride * 0] =  b0 +  b1;                                        \
    (dst)[dststride * 1] =  b4 + (b7 >> 2);                                  \
    (dst)[dststride * 2] =  b2 + (b3 >> 1);                                  \
    (dst)[dststride * 3] =  b5 + (b6 >> 2);                                  \
    (dst)[dststride * 4] =  b0  - b1;                                        \
    (dst)[dststride * 5] =  b6 - (b5 >> 2);                                  \
    (dst)[dststride * 6] = (b2 >> 1) - b3;                                   \
    (dst)[dststride * 7] = (b4 >> 2) - b7;                                   \
} while (0)

#define dct8x8_impl(size, dctcoef)                                           \
static void dct8x8_##size(dctcoef *coef)                                     \
{                                                                            \
    int i, x, y;                                                             \
    dctcoef tmp[64];                                                         \
    for (i = 0; i < 8; i++)                                                  \
        DCT8_1D(coef + i, 8, tmp + i, 8);                                    \
                                                                             \
    for (i = 0; i < 8; i++)                                                  \
        DCT8_1D(tmp + 8*i, 1, coef + i, 8);                                  \
                                                                             \
    for (y = 0; y < 8; y++) {                                                \
        for (x = 0; x < 8; x++) {                                            \
            static const int scale[] = {                                     \
                13107 * 20, 11428 * 18, 20972 * 32,                          \
                12222 * 19, 16777 * 25, 15481 * 24,                          \
            };                                                               \
            static const int idxmap[] = {                                    \
                0, 3, 4, 3,                                                  \
                3, 1, 5, 1,                                                  \
                4, 5, 2, 5,                                                  \
                3, 1, 5, 1,                                                  \
            };                                                               \
            const int idx = idxmap[(y & 3) * 4 + (x & 3)];                   \
            coef[y*8 + x] = ((int64_t)coef[y*8 + x] *                        \
                             scale[idx] + (1 << 17)) >> 18;                  \
        }                                                                    \
    }                                                                        \
}

dct4x4_impl(16, int16_t)
dct4x4_impl(32, int32_t)

dct8x8_impl(16, int16_t)
dct8x8_impl(32, int32_t)

static void dct4x4(int16_t *coef, int bit_depth)
{
    if (bit_depth == 8)
        dct4x4_16(coef);
    else
        dct4x4_32((int32_t *) coef);
}

static void dct8x8(int16_t *coef, int bit_depth)
{
    if (bit_depth == 8) {
        dct8x8_16(coef);
    } else {
        dct8x8_32((int32_t *) coef);
    }
}


static void check_idct(void)
{
    LOCAL_ALIGNED_16(uint8_t, src,  [8 * 8 * 2]);
    LOCAL_ALIGNED_16(uint8_t, dst,  [8 * 8 * 2]);
    LOCAL_ALIGNED_16(uint8_t, dst0, [8 * 8 * 2]);
    LOCAL_ALIGNED_16(uint8_t, dst1_base, [8 * 8 * 2 + 32]);
    LOCAL_ALIGNED_16(int16_t, coef, [8 * 8 * 2]);
    LOCAL_ALIGNED_16(int16_t, subcoef0, [8 * 8 * 2]);
    LOCAL_ALIGNED_16(int16_t, subcoef1, [8 * 8 * 2]);
    H264DSPContext h;
    int bit_depth, sz, align, dc;
    declare_func_emms(AV_CPU_FLAG_MMX, void, uint8_t *dst, int16_t *block, int stride);

    for (bit_depth = 8; bit_depth <= 10; bit_depth++) {
        ff_h264dsp_init(&h, bit_depth, 1);
        for (sz = 4; sz <= 8; sz += 4) {
            randomize_buffers();

            if (sz == 4)
                dct4x4(coef, bit_depth);
            else
                dct8x8(coef, bit_depth);

            for (dc = 0; dc <= 1; dc++) {
                void (*idct)(uint8_t *, int16_t *, int) = NULL;
                switch ((sz << 1) | dc) {
                case (4 << 1) | 0: idct = h.h264_idct_add; break;
                case (4 << 1) | 1: idct = h.h264_idct_dc_add; break;
                case (8 << 1) | 0: idct = h.h264_idct8_add; break;
                case (8 << 1) | 1: idct = h.h264_idct8_dc_add; break;
                }
                if (check_func(idct, "h264_idct%d_add%s_%dbpp", sz, dc ? "_dc" : "", bit_depth)) {
                    for (align = 0; align < 16; align += sz * SIZEOF_PIXEL) {
                        uint8_t *dst1 = dst1_base + align;
                        if (dc) {
                            memset(subcoef0, 0, sz * sz * SIZEOF_COEF);
                            memcpy(subcoef0, coef, SIZEOF_COEF);
                        } else {
                            memcpy(subcoef0, coef, sz * sz * SIZEOF_COEF);
                        }
                        memcpy(dst0, dst, sz * PIXEL_STRIDE);
                        memcpy(dst1, dst, sz * PIXEL_STRIDE);
                        memcpy(subcoef1, subcoef0, sz * sz * SIZEOF_COEF);
                        call_ref(dst0, subcoef0, PIXEL_STRIDE);
                        call_new(dst1, subcoef1, PIXEL_STRIDE);
                        if (memcmp(dst0, dst1, sz * PIXEL_STRIDE) ||
                            memcmp(subcoef0, subcoef1, sz * sz * SIZEOF_COEF))
                            fail();
                        bench_new(dst1, subcoef1, sz * SIZEOF_PIXEL);
                    }
                }
            }
        }
    }
}

static void check_idct_multiple(void)
{
<<<<<<< HEAD
    LOCAL_ALIGNED_16(uint8_t, dst_full,   [16 * 16 * 2]);
    LOCAL_ALIGNED_16(int16_t, coef_full,  [16 * 16 * 2]);
    LOCAL_ALIGNED_16(uint8_t, dst0, [16 * 16 * 2]);
    LOCAL_ALIGNED_16(uint8_t, dst1, [16 * 16 * 2]);
    LOCAL_ALIGNED_16(int16_t, coef0, [16 * 16 * 2]);
    LOCAL_ALIGNED_16(int16_t, coef1, [16 * 16 * 2]);
    LOCAL_ALIGNED_16(uint8_t, nnzc, [15*8]);
=======
    LOCAL_ALIGNED_16(uint8_t, dst_full,  [16 * 16 * 2]);
    LOCAL_ALIGNED_16(int16_t, coef_full, [16 * 16 * 2]);
    LOCAL_ALIGNED_16(uint8_t, dst0,  [16 * 16 * 2]);
    LOCAL_ALIGNED_16(uint8_t, dst1,  [16 * 16 * 2]);
    LOCAL_ALIGNED_16(int16_t, coef0, [16 * 16 * 2]);
    LOCAL_ALIGNED_16(int16_t, coef1, [16 * 16 * 2]);
    LOCAL_ALIGNED_16(uint8_t, nnzc,  [15 * 8]);
>>>>>>> 516c4791
    H264DSPContext h;
    int bit_depth, i, y, func;
    declare_func_emms(AV_CPU_FLAG_MMX, void, uint8_t *dst, const int *block_offset, int16_t *block, int stride, const uint8_t nnzc[15*8]);

    for (bit_depth = 8; bit_depth <= 10; bit_depth++) {
        ff_h264dsp_init(&h, bit_depth, 1);
        for (func = 0; func < 3; func++) {
            void (*idct)(uint8_t *, const int *, int16_t *, int, const uint8_t[]) = NULL;
            const char *name;
            int sz = 4, intra = 0;
            int block_offset[16] = { 0 };
            switch (func) {
            case 0:
                idct = h.h264_idct_add16;
                name = "h264_idct_add16";
                break;
            case 1:
                idct = h.h264_idct_add16intra;
                name = "h264_idct_add16intra";
                intra = 1;
                break;
            case 2:
                idct = h.h264_idct8_add4;
                name = "h264_idct8_add4";
                sz = 8;
                break;
            }
            memset(nnzc, 0, 15 * 8);
            memset(coef_full, 0, 16 * 16 * SIZEOF_COEF);
            for (i = 0; i < 16 * 16; i += sz * sz) {
                uint8_t src[8 * 8 * 2];
                uint8_t dst[8 * 8 * 2];
                int16_t coef[8 * 8 * 2];
                int index = i / sz;
                int block_y = (index / 16) * sz;
                int block_x = index % 16;
                int offset = (block_y * 16 + block_x) * SIZEOF_PIXEL;
                int nnz = rnd() % 3;

                randomize_buffers();
                if (sz == 4)
                    dct4x4(coef, bit_depth);
                else
                    dct8x8(coef, bit_depth);

                for (y = 0; y < sz; y++)
                    memcpy(&dst_full[offset + y * 16 * SIZEOF_PIXEL],
                           &dst[PIXEL_STRIDE * y], sz * SIZEOF_PIXEL);

                if (nnz > 1)
<<<<<<< HEAD
                    nnz = sz*sz;
                memcpy(&coef_full[i*SIZEOF_COEF/sizeof(coef[0])],
=======
                    nnz = sz * sz;
                memcpy(&coef_full[i * SIZEOF_COEF/sizeof(coef[0])],
>>>>>>> 516c4791
                       coef, nnz * SIZEOF_COEF);

                if (intra && nnz == 1)
                    nnz = 0;

                nnzc[scan8[i / 16]] = nnz;
                block_offset[i / 16] = offset;
            }

            if (check_func(idct, "%s_%dbpp", name, bit_depth)) {
                memcpy(coef0, coef_full, 16 * 16 * SIZEOF_COEF);
                memcpy(coef1, coef_full, 16 * 16 * SIZEOF_COEF);
                memcpy(dst0, dst_full, 16 * 16 * SIZEOF_PIXEL);
                memcpy(dst1, dst_full, 16 * 16 * SIZEOF_PIXEL);
                call_ref(dst0, block_offset, coef0, 16 * SIZEOF_PIXEL, nnzc);
                call_new(dst1, block_offset, coef1, 16 * SIZEOF_PIXEL, nnzc);
                if (memcmp(dst0, dst1, 16 * 16 * SIZEOF_PIXEL) ||
                    memcmp(coef0, coef1, 16 * 16 * SIZEOF_COEF))
                    fail();
                bench_new(dst1, block_offset, coef1, 16 * SIZEOF_PIXEL, nnzc);
            }
        }
    }
}

void checkasm_check_h264dsp(void)
{
    check_idct();
    check_idct_multiple();
    report("idct");
}<|MERGE_RESOLUTION|>--- conflicted
+++ resolved
@@ -228,15 +228,6 @@
 
 static void check_idct_multiple(void)
 {
-<<<<<<< HEAD
-    LOCAL_ALIGNED_16(uint8_t, dst_full,   [16 * 16 * 2]);
-    LOCAL_ALIGNED_16(int16_t, coef_full,  [16 * 16 * 2]);
-    LOCAL_ALIGNED_16(uint8_t, dst0, [16 * 16 * 2]);
-    LOCAL_ALIGNED_16(uint8_t, dst1, [16 * 16 * 2]);
-    LOCAL_ALIGNED_16(int16_t, coef0, [16 * 16 * 2]);
-    LOCAL_ALIGNED_16(int16_t, coef1, [16 * 16 * 2]);
-    LOCAL_ALIGNED_16(uint8_t, nnzc, [15*8]);
-=======
     LOCAL_ALIGNED_16(uint8_t, dst_full,  [16 * 16 * 2]);
     LOCAL_ALIGNED_16(int16_t, coef_full, [16 * 16 * 2]);
     LOCAL_ALIGNED_16(uint8_t, dst0,  [16 * 16 * 2]);
@@ -244,7 +235,6 @@
     LOCAL_ALIGNED_16(int16_t, coef0, [16 * 16 * 2]);
     LOCAL_ALIGNED_16(int16_t, coef1, [16 * 16 * 2]);
     LOCAL_ALIGNED_16(uint8_t, nnzc,  [15 * 8]);
->>>>>>> 516c4791
     H264DSPContext h;
     int bit_depth, i, y, func;
     declare_func_emms(AV_CPU_FLAG_MMX, void, uint8_t *dst, const int *block_offset, int16_t *block, int stride, const uint8_t nnzc[15*8]);
@@ -295,13 +285,8 @@
                            &dst[PIXEL_STRIDE * y], sz * SIZEOF_PIXEL);
 
                 if (nnz > 1)
-<<<<<<< HEAD
-                    nnz = sz*sz;
-                memcpy(&coef_full[i*SIZEOF_COEF/sizeof(coef[0])],
-=======
                     nnz = sz * sz;
                 memcpy(&coef_full[i * SIZEOF_COEF/sizeof(coef[0])],
->>>>>>> 516c4791
                        coef, nnz * SIZEOF_COEF);
 
                 if (intra && nnz == 1)
