/*
 * Various utilities for command line tools
 * Copyright (c) 2000-2003 Fabrice Bellard
 *
 * This file is part of FFmpeg.
 *
 * FFmpeg is free software; you can redistribute it and/or
 * modify it under the terms of the GNU Lesser General Public
 * License as published by the Free Software Foundation; either
 * version 2.1 of the License, or (at your option) any later version.
 *
 * FFmpeg is distributed in the hope that it will be useful,
 * but WITHOUT ANY WARRANTY; without even the implied warranty of
 * MERCHANTABILITY or FITNESS FOR A PARTICULAR PURPOSE.  See the GNU
 * Lesser General Public License for more details.
 *
 * You should have received a copy of the GNU Lesser General Public
 * License along with FFmpeg; if not, write to the Free Software
 * Foundation, Inc., 51 Franklin Street, Fifth Floor, Boston, MA 02110-1301 USA
 */

#include <string.h>
#include <stdlib.h>
#include <errno.h>
#include <math.h>

/* Include only the enabled headers since some compilers (namely, Sun
   Studio) will not omit unused inline functions and create undefined
   references to libraries that are not being built. */

#include "config.h"
#include "libavformat/avformat.h"
#include "libavfilter/avfilter.h"
#include "libavdevice/avdevice.h"
#include "libswscale/swscale.h"
#include "libswresample/swresample.h"
#if CONFIG_POSTPROC
#include "libpostproc/postprocess.h"
#endif
#include "libavutil/avstring.h"
#include "libavutil/mathematics.h"
#include "libavutil/parseutils.h"
#include "libavutil/pixdesc.h"
#include "libavutil/eval.h"
#include "libavutil/dict.h"
#include "libavutil/opt.h"
#include "cmdutils.h"
#include "version.h"
#if CONFIG_NETWORK
#include "libavformat/network.h"
#endif
#if HAVE_SYS_RESOURCE_H
#include <sys/resource.h>
#endif

struct SwsContext *sws_opts;
AVDictionary *format_opts, *codec_opts;

const int this_year = 2012;

static FILE *report_file;

void init_opts(void)
{
#if CONFIG_SWSCALE
    sws_opts = sws_getContext(16, 16, 0, 16, 16, 0, SWS_BICUBIC,
                              NULL, NULL, NULL);
#endif
}

void uninit_opts(void)
{
#if CONFIG_SWSCALE
    sws_freeContext(sws_opts);
    sws_opts = NULL;
#endif
    av_dict_free(&format_opts);
    av_dict_free(&codec_opts);
}

void log_callback_help(void *ptr, int level, const char *fmt, va_list vl)
{
    vfprintf(stdout, fmt, vl);
}

static void log_callback_report(void *ptr, int level, const char *fmt, va_list vl)
{
    va_list vl2;
    char line[1024];
    static int print_prefix = 1;

    va_copy(vl2, vl);
    av_log_default_callback(ptr, level, fmt, vl);
    av_log_format_line(ptr, level, fmt, vl2, line, sizeof(line), &print_prefix);
    va_end(vl2);
    fputs(line, report_file);
    fflush(report_file);
}

double parse_number_or_die(const char *context, const char *numstr, int type,
                           double min, double max)
{
    char *tail;
    const char *error;
    double d = av_strtod(numstr, &tail);
    if (*tail)
        error = "Expected number for %s but found: %s\n";
    else if (d < min || d > max)
        error = "The value for %s was %s which is not within %f - %f\n";
    else if (type == OPT_INT64 && (int64_t)d != d)
        error = "Expected int64 for %s but found %s\n";
    else if (type == OPT_INT && (int)d != d)
        error = "Expected int for %s but found %s\n";
    else
        return d;
    av_log(NULL, AV_LOG_FATAL, error, context, numstr, min, max);
    exit_program(1);
    return 0;
}

int64_t parse_time_or_die(const char *context, const char *timestr,
                          int is_duration)
{
    int64_t us;
    if (av_parse_time(&us, timestr, is_duration) < 0) {
        av_log(NULL, AV_LOG_FATAL, "Invalid %s specification for %s: %s\n",
               is_duration ? "duration" : "date", context, timestr);
        exit_program(1);
    }
    return us;
}

void show_help_options(const OptionDef *options, const char *msg, int mask,
                       int value)
{
    const OptionDef *po;
    int first;

    first = 1;
    for (po = options; po->name != NULL; po++) {
        char buf[64];
        if ((po->flags & mask) == value) {
            if (first) {
                printf("%s", msg);
                first = 0;
            }
            av_strlcpy(buf, po->name, sizeof(buf));
            if (po->flags & HAS_ARG) {
                av_strlcat(buf, " ", sizeof(buf));
                av_strlcat(buf, po->argname, sizeof(buf));
            }
            printf("-%-17s  %s\n", buf, po->help);
        }
    }
}

void show_help_children(const AVClass *class, int flags)
{
    const AVClass *child = NULL;
    av_opt_show2(&class, NULL, flags, 0);
    printf("\n");

    while (child = av_opt_child_class_next(class, child))
        show_help_children(child, flags);
}

static const OptionDef *find_option(const OptionDef *po, const char *name)
{
    const char *p = strchr(name, ':');
    int len = p ? p - name : strlen(name);

    while (po->name != NULL) {
        if (!strncmp(name, po->name, len) && strlen(po->name) == len)
            break;
        po++;
    }
    return po;
}

#if defined(_WIN32) && !defined(__MINGW32CE__)
#include <windows.h>
/* Will be leaked on exit */
static char** win32_argv_utf8 = NULL;
static int win32_argc = 0;

/**
 * Prepare command line arguments for executable.
 * For Windows - perform wide-char to UTF-8 conversion.
 * Input arguments should be main() function arguments.
 * @param argc_ptr Arguments number (including executable)
 * @param argv_ptr Arguments list.
 */
static void prepare_app_arguments(int *argc_ptr, char ***argv_ptr)
{
    char *argstr_flat;
    wchar_t **argv_w;
    int i, buffsize = 0, offset = 0;

    if (win32_argv_utf8) {
        *argc_ptr = win32_argc;
        *argv_ptr = win32_argv_utf8;
        return;
    }

    win32_argc = 0;
    argv_w = CommandLineToArgvW(GetCommandLineW(), &win32_argc);
    if (win32_argc <= 0 || !argv_w)
        return;

    /* determine the UTF-8 buffer size (including NULL-termination symbols) */
    for (i = 0; i < win32_argc; i++)
        buffsize += WideCharToMultiByte(CP_UTF8, 0, argv_w[i], -1,
                                        NULL, 0, NULL, NULL);

    win32_argv_utf8 = av_mallocz(sizeof(char *) * (win32_argc + 1) + buffsize);
    argstr_flat     = (char *)win32_argv_utf8 + sizeof(char *) * (win32_argc + 1);
    if (win32_argv_utf8 == NULL) {
        LocalFree(argv_w);
        return;
    }

    for (i = 0; i < win32_argc; i++) {
        win32_argv_utf8[i] = &argstr_flat[offset];
        offset += WideCharToMultiByte(CP_UTF8, 0, argv_w[i], -1,
                                      &argstr_flat[offset],
                                      buffsize - offset, NULL, NULL);
    }
    win32_argv_utf8[i] = NULL;
    LocalFree(argv_w);

    *argc_ptr = win32_argc;
    *argv_ptr = win32_argv_utf8;
}
#else
static inline void prepare_app_arguments(int *argc_ptr, char ***argv_ptr)
{
    /* nothing to do */
}
#endif /* WIN32 && !__MINGW32CE__ */

int parse_option(void *optctx, const char *opt, const char *arg,
                 const OptionDef *options)
{
    const OptionDef *po;
    int bool_val = 1;
    int *dstcount;
    void *dst;

    po = find_option(options, opt);
    if (!po->name && opt[0] == 'n' && opt[1] == 'o') {
        /* handle 'no' bool option */
        po = find_option(options, opt + 2);
        if ((po->name && (po->flags & OPT_BOOL)))
            bool_val = 0;
    }
    if (!po->name)
        po = find_option(options, "default");
    if (!po->name) {
        av_log(NULL, AV_LOG_ERROR, "Unrecognized option '%s'\n", opt);
        return AVERROR(EINVAL);
    }
    if (po->flags & HAS_ARG && !arg) {
        av_log(NULL, AV_LOG_ERROR, "Missing argument for option '%s'\n", opt);
        return AVERROR(EINVAL);
    }

    /* new-style options contain an offset into optctx, old-style address of
     * a global var*/
    dst = po->flags & (OPT_OFFSET | OPT_SPEC) ? (uint8_t *)optctx + po->u.off
                                              : po->u.dst_ptr;

    if (po->flags & OPT_SPEC) {
        SpecifierOpt **so = dst;
        char *p = strchr(opt, ':');

        dstcount = (int *)(so + 1);
        *so = grow_array(*so, sizeof(**so), dstcount, *dstcount + 1);
        (*so)[*dstcount - 1].specifier = av_strdup(p ? p + 1 : "");
        dst = &(*so)[*dstcount - 1].u;
    }

    if (po->flags & OPT_STRING) {
        char *str;
        str = av_strdup(arg);
        *(char **)dst = str;
    } else if (po->flags & OPT_BOOL) {
        *(int *)dst = bool_val;
    } else if (po->flags & OPT_INT) {
        *(int *)dst = parse_number_or_die(opt, arg, OPT_INT64, INT_MIN, INT_MAX);
    } else if (po->flags & OPT_INT64) {
        *(int64_t *)dst = parse_number_or_die(opt, arg, OPT_INT64, INT64_MIN, INT64_MAX);
    } else if (po->flags & OPT_TIME) {
        *(int64_t *)dst = parse_time_or_die(opt, arg, 1);
    } else if (po->flags & OPT_FLOAT) {
        *(float *)dst = parse_number_or_die(opt, arg, OPT_FLOAT, -INFINITY, INFINITY);
    } else if (po->flags & OPT_DOUBLE) {
        *(double *)dst = parse_number_or_die(opt, arg, OPT_DOUBLE, -INFINITY, INFINITY);
    } else if (po->u.func_arg) {
        int ret = po->flags & OPT_FUNC2 ? po->u.func2_arg(optctx, opt, arg)
                                        : po->u.func_arg(opt, arg);
        if (ret < 0) {
            av_log(NULL, AV_LOG_ERROR,
                   "Failed to set value '%s' for option '%s'\n", arg, opt);
            return ret;
        }
    }
    if (po->flags & OPT_EXIT)
        exit_program(0);
    return !!(po->flags & HAS_ARG);
}

void parse_options(void *optctx, int argc, char **argv, const OptionDef *options,
                   void (*parse_arg_function)(void *, const char*))
{
    const char *opt;
    int optindex, handleoptions = 1, ret;

    /* perform system-dependent conversions for arguments list */
    prepare_app_arguments(&argc, &argv);

    /* parse options */
    optindex = 1;
    while (optindex < argc) {
        opt = argv[optindex++];

        if (handleoptions && opt[0] == '-' && opt[1] != '\0') {
            if (opt[1] == '-' && opt[2] == '\0') {
                handleoptions = 0;
                continue;
            }
            opt++;

            if ((ret = parse_option(optctx, opt, argv[optindex], options)) < 0)
                exit_program(1);
            optindex += ret;
        } else {
            if (parse_arg_function)
                parse_arg_function(optctx, opt);
        }
    }
}

/*
 * Return index of option opt in argv or 0 if not found.
 */
static int locate_option(int argc, char **argv, const OptionDef *options,
                         const char *optname)
{
    const OptionDef *po;
    int i;

    for (i = 1; i < argc; i++) {
        const char *cur_opt = argv[i];

        if (*cur_opt++ != '-')
            continue;

        po = find_option(options, cur_opt);
        if (!po->name && cur_opt[0] == 'n' && cur_opt[1] == 'o')
            po = find_option(options, cur_opt + 2);

        if ((!po->name && !strcmp(cur_opt, optname)) ||
             (po->name && !strcmp(optname, po->name)))
            return i;

        if (!po || po->flags & HAS_ARG)
            i++;
    }
    return 0;
}

static void dump_argument(const char *a)
{
    const unsigned char *p;

    for (p = a; *p; p++)
        if (!((*p >= '+' && *p <= ':') || (*p >= '@' && *p <= 'Z') ||
              *p == '_' || (*p >= 'a' && *p <= 'z')))
            break;
    if (!*p) {
        fputs(a, report_file);
        return;
    }
    fputc('"', report_file);
    for (p = a; *p; p++) {
        if (*p == '\\' || *p == '"' || *p == '$' || *p == '`')
            fprintf(report_file, "\\%c", *p);
        else if (*p < ' ' || *p > '~')
            fprintf(report_file, "\\x%02x", *p);
        else
            fputc(*p, report_file);
    }
    fputc('"', report_file);
}

void parse_loglevel(int argc, char **argv, const OptionDef *options)
{
    int idx = locate_option(argc, argv, options, "loglevel");
    if (!idx)
        idx = locate_option(argc, argv, options, "v");
    if (idx && argv[idx + 1])
        opt_loglevel("loglevel", argv[idx + 1]);
    idx = locate_option(argc, argv, options, "report");
    if (idx || getenv("FFREPORT")) {
        opt_report("report");
        if (report_file) {
            int i;
            fprintf(report_file, "Command line:\n");
            for (i = 0; i < argc; i++) {
                dump_argument(argv[i]);
                fputc(i < argc - 1 ? ' ' : '\n', report_file);
            }
            fflush(report_file);
        }
    }
}

#define FLAGS(o) ((o)->type == AV_OPT_TYPE_FLAGS) ? AV_DICT_APPEND : 0
int opt_default(const char *opt, const char *arg)
{
    const AVOption *oc, *of, *os;
    char opt_stripped[128];
    const char *p;
    const AVClass *cc = avcodec_get_class(), *fc = avformat_get_class(), *sc;

    if (!(p = strchr(opt, ':')))
        p = opt + strlen(opt);
    av_strlcpy(opt_stripped, opt, FFMIN(sizeof(opt_stripped), p - opt + 1));

    if ((oc = av_opt_find(&cc, opt_stripped, NULL, 0,
                         AV_OPT_SEARCH_CHILDREN | AV_OPT_SEARCH_FAKE_OBJ)) ||
        ((opt[0] == 'v' || opt[0] == 'a' || opt[0] == 's') &&
         (oc = av_opt_find(&cc, opt + 1, NULL, 0, AV_OPT_SEARCH_FAKE_OBJ))))
        av_dict_set(&codec_opts, opt, arg, FLAGS(oc));
    if ((of = av_opt_find(&fc, opt, NULL, 0,
                          AV_OPT_SEARCH_CHILDREN | AV_OPT_SEARCH_FAKE_OBJ)))
        av_dict_set(&format_opts, opt, arg, FLAGS(of));
#if CONFIG_SWSCALE
    sc = sws_get_class();
    if ((os = av_opt_find(&sc, opt, NULL, 0,
                          AV_OPT_SEARCH_CHILDREN | AV_OPT_SEARCH_FAKE_OBJ))) {
        // XXX we only support sws_flags, not arbitrary sws options
        int ret = av_opt_set(sws_opts, opt, arg, 0);
        if (ret < 0) {
            av_log(NULL, AV_LOG_ERROR, "Error setting option %s.\n", opt);
            return ret;
        }
    }
#endif

    if (oc || of || os)
        return 0;
    av_log(NULL, AV_LOG_ERROR, "Unrecognized option '%s'\n", opt);
    return AVERROR_OPTION_NOT_FOUND;
}

int opt_loglevel(const char *opt, const char *arg)
{
    const struct { const char *name; int level; } log_levels[] = {
        { "quiet"  , AV_LOG_QUIET   },
        { "panic"  , AV_LOG_PANIC   },
        { "fatal"  , AV_LOG_FATAL   },
        { "error"  , AV_LOG_ERROR   },
        { "warning", AV_LOG_WARNING },
        { "info"   , AV_LOG_INFO    },
        { "verbose", AV_LOG_VERBOSE },
        { "debug"  , AV_LOG_DEBUG   },
    };
    char *tail;
    int level;
    int i;

    for (i = 0; i < FF_ARRAY_ELEMS(log_levels); i++) {
        if (!strcmp(log_levels[i].name, arg)) {
            av_log_set_level(log_levels[i].level);
            return 0;
        }
    }

    level = strtol(arg, &tail, 10);
    if (*tail) {
        av_log(NULL, AV_LOG_FATAL, "Invalid loglevel \"%s\". "
               "Possible levels are numbers or:\n", arg);
        for (i = 0; i < FF_ARRAY_ELEMS(log_levels); i++)
            av_log(NULL, AV_LOG_FATAL, "\"%s\"\n", log_levels[i].name);
        exit_program(1);
    }
    av_log_set_level(level);
    return 0;
}

int opt_report(const char *opt)
{
    char filename[64];
    time_t now;
    struct tm *tm;

    if (report_file) /* already opened */
        return 0;
    time(&now);
    tm = localtime(&now);
    snprintf(filename, sizeof(filename), "%s-%04d%02d%02d-%02d%02d%02d.log",
             program_name,
             tm->tm_year + 1900, tm->tm_mon + 1, tm->tm_mday,
             tm->tm_hour, tm->tm_min, tm->tm_sec);
    report_file = fopen(filename, "w");
    if (!report_file) {
        av_log(NULL, AV_LOG_ERROR, "Failed to open report \"%s\": %s\n",
               filename, strerror(errno));
        return AVERROR(errno);
    }
    av_log_set_callback(log_callback_report);
    av_log(NULL, AV_LOG_INFO,
           "%s started on %04d-%02d-%02d at %02d:%02d:%02d\n"
           "Report written to \"%s\"\n",
           program_name,
           tm->tm_year + 1900, tm->tm_mon + 1, tm->tm_mday,
           tm->tm_hour, tm->tm_min, tm->tm_sec,
           filename);
    av_log_set_level(FFMAX(av_log_get_level(), AV_LOG_VERBOSE));
    return 0;
}

int opt_max_alloc(const char *opt, const char *arg)
{
    char *tail;
    size_t max;

    max = strtol(arg, &tail, 10);
    if (*tail) {
        av_log(NULL, AV_LOG_FATAL, "Invalid max_alloc \"%s\".\n", arg);
        exit_program(1);
    }
    av_max_alloc(max);
    return 0;
}

int opt_cpuflags(const char *opt, const char *arg)
{
    char *tail;
    long flags = strtol(arg, &tail, 10);

    if (*tail) {
        av_log(NULL, AV_LOG_FATAL, "Invalid cpuflags \"%s\".\n", arg);
        exit_program(1);
    }
    av_force_cpu_flags(flags);
    return 0;
}

int opt_codec_debug(const char *opt, const char *arg)
{
    av_log_set_level(AV_LOG_DEBUG);
    return opt_default(opt, arg);
}

int opt_timelimit(const char *opt, const char *arg)
{
#if HAVE_SETRLIMIT
    int lim = parse_number_or_die(opt, arg, OPT_INT64, 0, INT_MAX);
    struct rlimit rl = { lim, lim + 1 };
    if (setrlimit(RLIMIT_CPU, &rl))
        perror("setrlimit");
#else
    av_log(NULL, AV_LOG_WARNING, "-%s not implemented on this OS\n", opt);
#endif
    return 0;
}

void print_error(const char *filename, int err)
{
    char errbuf[128];
    const char *errbuf_ptr = errbuf;

    if (av_strerror(err, errbuf, sizeof(errbuf)) < 0)
        errbuf_ptr = strerror(AVUNERROR(err));
    av_log(NULL, AV_LOG_ERROR, "%s: %s\n", filename, errbuf_ptr);
}

static int warned_cfg = 0;

#define INDENT        1
#define SHOW_VERSION  2
#define SHOW_CONFIG   4
#define SHOW_COPYRIGHT 8

#define PRINT_LIB_INFO(libname, LIBNAME, flags, level)                  \
    if (CONFIG_##LIBNAME) {                                             \
        const char *indent = flags & INDENT? "  " : "";                 \
        if (flags & SHOW_VERSION) {                                     \
            unsigned int version = libname##_version();                 \
            av_log(NULL, level, "%slib%-11s %2d.%3d.%3d / %2d.%3d.%3d\n",\
                   indent, #libname,                                    \
                   LIB##LIBNAME##_VERSION_MAJOR,                        \
                   LIB##LIBNAME##_VERSION_MINOR,                        \
                   LIB##LIBNAME##_VERSION_MICRO,                        \
                   version >> 16, version >> 8 & 0xff, version & 0xff); \
        }                                                               \
        if (flags & SHOW_CONFIG) {                                      \
            const char *cfg = libname##_configuration();                \
            if (strcmp(FFMPEG_CONFIGURATION, cfg)) {                    \
                if (!warned_cfg) {                                      \
                    av_log(NULL, level,                                 \
                            "%sWARNING: library configuration mismatch\n", \
                            indent);                                    \
                    warned_cfg = 1;                                     \
                }                                                       \
                av_log(NULL, level, "%s%-11s configuration: %s\n",      \
                        indent, #libname, cfg);                         \
            }                                                           \
        }                                                               \
    }                                                                   \

static void print_all_libs_info(int flags, int level)
{
    PRINT_LIB_INFO(avutil,   AVUTIL,   flags, level);
    PRINT_LIB_INFO(avcodec,  AVCODEC,  flags, level);
    PRINT_LIB_INFO(avformat, AVFORMAT, flags, level);
    PRINT_LIB_INFO(avdevice, AVDEVICE, flags, level);
    PRINT_LIB_INFO(avfilter, AVFILTER, flags, level);
    PRINT_LIB_INFO(swscale,  SWSCALE,  flags, level);
    PRINT_LIB_INFO(swresample,SWRESAMPLE,  flags, level);
#if CONFIG_POSTPROC
    PRINT_LIB_INFO(postproc, POSTPROC, flags, level);
#endif
}

static void print_program_info(int flags, int level)
{
    const char *indent = flags & INDENT? "  " : "";

    av_log(NULL, level, "%s version " FFMPEG_VERSION, program_name);
    if (flags & SHOW_COPYRIGHT)
        av_log(NULL, level, " Copyright (c) %d-%d the FFmpeg developers",
               program_birth_year, this_year);
    av_log(NULL, level, "\n");
    av_log(NULL, level, "%sbuilt on %s %s with %s %s\n",
           indent, __DATE__, __TIME__, CC_TYPE, CC_VERSION);
    av_log(NULL, level, "%sconfiguration: " FFMPEG_CONFIGURATION "\n", indent);
}

void show_banner(int argc, char **argv, const OptionDef *options)
{
    int idx = locate_option(argc, argv, options, "version");
    if (idx)
        return;

    print_program_info (INDENT|SHOW_COPYRIGHT, AV_LOG_INFO);
    print_all_libs_info(INDENT|SHOW_CONFIG,  AV_LOG_INFO);
    print_all_libs_info(INDENT|SHOW_VERSION, AV_LOG_INFO);
}

int opt_version(const char *opt, const char *arg) {
    av_log_set_callback(log_callback_help);
    print_program_info (0           , AV_LOG_INFO);
    print_all_libs_info(SHOW_VERSION, AV_LOG_INFO);
    return 0;
}

int opt_license(const char *opt, const char *arg)
{
    printf(
#if CONFIG_NONFREE
    "This version of %s has nonfree parts compiled in.\n"
    "Therefore it is not legally redistributable.\n",
    program_name
#elif CONFIG_GPLV3
    "%s is free software; you can redistribute it and/or modify\n"
    "it under the terms of the GNU General Public License as published by\n"
    "the Free Software Foundation; either version 3 of the License, or\n"
    "(at your option) any later version.\n"
    "\n"
    "%s is distributed in the hope that it will be useful,\n"
    "but WITHOUT ANY WARRANTY; without even the implied warranty of\n"
    "MERCHANTABILITY or FITNESS FOR A PARTICULAR PURPOSE.  See the\n"
    "GNU General Public License for more details.\n"
    "\n"
    "You should have received a copy of the GNU General Public License\n"
    "along with %s.  If not, see <http://www.gnu.org/licenses/>.\n",
    program_name, program_name, program_name
#elif CONFIG_GPL
    "%s is free software; you can redistribute it and/or modify\n"
    "it under the terms of the GNU General Public License as published by\n"
    "the Free Software Foundation; either version 2 of the License, or\n"
    "(at your option) any later version.\n"
    "\n"
    "%s is distributed in the hope that it will be useful,\n"
    "but WITHOUT ANY WARRANTY; without even the implied warranty of\n"
    "MERCHANTABILITY or FITNESS FOR A PARTICULAR PURPOSE.  See the\n"
    "GNU General Public License for more details.\n"
    "\n"
    "You should have received a copy of the GNU General Public License\n"
    "along with %s; if not, write to the Free Software\n"
    "Foundation, Inc., 51 Franklin Street, Fifth Floor, Boston, MA 02110-1301 USA\n",
    program_name, program_name, program_name
#elif CONFIG_LGPLV3
    "%s is free software; you can redistribute it and/or modify\n"
    "it under the terms of the GNU Lesser General Public License as published by\n"
    "the Free Software Foundation; either version 3 of the License, or\n"
    "(at your option) any later version.\n"
    "\n"
    "%s is distributed in the hope that it will be useful,\n"
    "but WITHOUT ANY WARRANTY; without even the implied warranty of\n"
    "MERCHANTABILITY or FITNESS FOR A PARTICULAR PURPOSE.  See the\n"
    "GNU Lesser General Public License for more details.\n"
    "\n"
    "You should have received a copy of the GNU Lesser General Public License\n"
    "along with %s.  If not, see <http://www.gnu.org/licenses/>.\n",
    program_name, program_name, program_name
#else
    "%s is free software; you can redistribute it and/or\n"
    "modify it under the terms of the GNU Lesser General Public\n"
    "License as published by the Free Software Foundation; either\n"
    "version 2.1 of the License, or (at your option) any later version.\n"
    "\n"
    "%s is distributed in the hope that it will be useful,\n"
    "but WITHOUT ANY WARRANTY; without even the implied warranty of\n"
    "MERCHANTABILITY or FITNESS FOR A PARTICULAR PURPOSE.  See the GNU\n"
    "Lesser General Public License for more details.\n"
    "\n"
    "You should have received a copy of the GNU Lesser General Public\n"
    "License along with %s; if not, write to the Free Software\n"
    "Foundation, Inc., 51 Franklin Street, Fifth Floor, Boston, MA 02110-1301 USA\n",
    program_name, program_name, program_name
#endif
    );
    return 0;
}

int opt_formats(const char *opt, const char *arg)
{
    AVInputFormat *ifmt  = NULL;
    AVOutputFormat *ofmt = NULL;
    const char *last_name;

    printf("File formats:\n"
           " D. = Demuxing supported\n"
           " .E = Muxing supported\n"
           " --\n");
    last_name = "000";
    for (;;) {
        int decode = 0;
        int encode = 0;
        const char *name      = NULL;
        const char *long_name = NULL;

        while ((ofmt = av_oformat_next(ofmt))) {
            if ((name == NULL || strcmp(ofmt->name, name) < 0) &&
                strcmp(ofmt->name, last_name) > 0) {
                name      = ofmt->name;
                long_name = ofmt->long_name;
                encode    = 1;
            }
        }
        while ((ifmt = av_iformat_next(ifmt))) {
            if ((name == NULL || strcmp(ifmt->name, name) < 0) &&
                strcmp(ifmt->name, last_name) > 0) {
                name      = ifmt->name;
                long_name = ifmt->long_name;
                encode    = 0;
            }
            if (name && strcmp(ifmt->name, name) == 0)
                decode = 1;
        }
        if (name == NULL)
            break;
        last_name = name;

        printf(" %s%s %-15s %s\n",
               decode ? "D" : " ",
               encode ? "E" : " ",
               name,
            long_name ? long_name:" ");
    }
    return 0;
}

static char get_media_type_char(enum AVMediaType type)
{
    static const char map[AVMEDIA_TYPE_NB] = {
        [AVMEDIA_TYPE_VIDEO]      = 'V',
        [AVMEDIA_TYPE_AUDIO]      = 'A',
        [AVMEDIA_TYPE_DATA]       = 'D',
        [AVMEDIA_TYPE_SUBTITLE]   = 'S',
        [AVMEDIA_TYPE_ATTACHMENT] = 'T',
    };
    return type >= 0 && type < AVMEDIA_TYPE_NB && map[type] ? map[type] : '?';
}

int opt_codecs(const char *opt, const char *arg)
{
    AVCodec *p = NULL, *p2;
    const char *last_name;
    printf("Codecs:\n"
           " D..... = Decoding supported\n"
           " .E.... = Encoding supported\n"
           " ..V... = Video codec\n"
           " ..A... = Audio codec\n"
           " ..S... = Subtitle codec\n"
           " ...S.. = Supports draw_horiz_band\n"
           " ....D. = Supports direct rendering method 1\n"
           " .....T = Supports weird frame truncation\n"
           " ------\n");
    last_name= "000";
    for (;;) {
        int decode = 0;
        int encode = 0;
        int cap    = 0;

        p2 = NULL;
        while ((p = av_codec_next(p))) {
            if ((p2 == NULL || strcmp(p->name, p2->name) < 0) &&
                strcmp(p->name, last_name) > 0) {
                p2 = p;
                decode = encode = cap = 0;
            }
            if (p2 && strcmp(p->name, p2->name) == 0) {
                if (av_codec_is_decoder(p))
                    decode = 1;
<<<<<<< HEAD
                if (p->encode || p->encode2)
=======
                if (av_codec_is_encoder(p))
>>>>>>> 3faa141d
                    encode = 1;
                cap |= p->capabilities;
            }
        }
        if (p2 == NULL)
            break;
        last_name = p2->name;

        printf(" %s%s%c%s%s%s %-15s %s",
               decode ? "D" : (/* p2->decoder ? "d" : */ " "),
               encode ? "E" : " ",
               get_media_type_char(p2->type),
               cap & CODEC_CAP_DRAW_HORIZ_BAND ? "S" : " ",
               cap & CODEC_CAP_DR1 ? "D" : " ",
               cap & CODEC_CAP_TRUNCATED ? "T" : " ",
               p2->name,
               p2->long_name ? p2->long_name : "");
#if 0
            if (p2->decoder && decode == 0)
                printf(" use %s for decoding", p2->decoder->name);
#endif
        printf("\n");
    }
    printf("\n");
    printf("Note, the names of encoders and decoders do not always match, so there are\n"
           "several cases where the above table shows encoder only or decoder only entries\n"
           "even though both encoding and decoding are supported. For example, the h263\n"
           "decoder corresponds to the h263 and h263p encoders, for file formats it is even\n"
           "worse.\n");
    return 0;
}

int opt_bsfs(const char *opt, const char *arg)
{
    AVBitStreamFilter *bsf = NULL;

    printf("Bitstream filters:\n");
    while ((bsf = av_bitstream_filter_next(bsf)))
        printf("%s\n", bsf->name);
    printf("\n");
    return 0;
}

int opt_protocols(const char *opt, const char *arg)
{
    void *opaque = NULL;
    const char *name;

    printf("Supported file protocols:\n"
           "Input:\n");
    while ((name = avio_enum_protocols(&opaque, 0)))
        printf("%s\n", name);
    printf("Output:\n");
    while ((name = avio_enum_protocols(&opaque, 1)))
        printf("%s\n", name);
    return 0;
}

int opt_filters(const char *opt, const char *arg)
{
    AVFilter av_unused(**filter) = NULL;
    char descr[64], *descr_cur;
    int i, j;
    const AVFilterPad *pad;

    printf("Filters:\n");
#if CONFIG_AVFILTER
    while ((filter = av_filter_next(filter)) && *filter) {
        descr_cur = descr;
        for (i = 0; i < 2; i++) {
            if (i) {
                *(descr_cur++) = '-';
                *(descr_cur++) = '>';
            }
            pad = i ? (*filter)->outputs : (*filter)->inputs;
            for (j = 0; pad[j].name; j++) {
                if (descr_cur >= descr + sizeof(descr) - 4)
                    break;
                *(descr_cur++) = get_media_type_char(pad[j].type);
            }
            if (!j)
                *(descr_cur++) = '|';
        }
        *descr_cur = 0;
        printf("%-16s %-10s %s\n", (*filter)->name, descr, (*filter)->description);
    }
#endif
    return 0;
}

int opt_pix_fmts(const char *opt, const char *arg)
{
    enum PixelFormat pix_fmt;

    printf("Pixel formats:\n"
           "I.... = Supported Input  format for conversion\n"
           ".O... = Supported Output format for conversion\n"
           "..H.. = Hardware accelerated format\n"
           "...P. = Paletted format\n"
           "....B = Bitstream format\n"
           "FLAGS NAME            NB_COMPONENTS BITS_PER_PIXEL\n"
           "-----\n");

#if !CONFIG_SWSCALE
#   define sws_isSupportedInput(x)  0
#   define sws_isSupportedOutput(x) 0
#endif

    for (pix_fmt = 0; pix_fmt < PIX_FMT_NB; pix_fmt++) {
        const AVPixFmtDescriptor *pix_desc = &av_pix_fmt_descriptors[pix_fmt];
        if(!pix_desc->name)
            continue;
        printf("%c%c%c%c%c %-16s       %d            %2d\n",
               sws_isSupportedInput (pix_fmt)      ? 'I' : '.',
               sws_isSupportedOutput(pix_fmt)      ? 'O' : '.',
               pix_desc->flags & PIX_FMT_HWACCEL   ? 'H' : '.',
               pix_desc->flags & PIX_FMT_PAL       ? 'P' : '.',
               pix_desc->flags & PIX_FMT_BITSTREAM ? 'B' : '.',
               pix_desc->name,
               pix_desc->nb_components,
               av_get_bits_per_pixel(pix_desc));
    }
    return 0;
}

int show_sample_fmts(const char *opt, const char *arg)
{
    int i;
    char fmt_str[128];
    for (i = -1; i < AV_SAMPLE_FMT_NB; i++)
        printf("%s\n", av_get_sample_fmt_string(fmt_str, sizeof(fmt_str), i));
    return 0;
}

int read_yesno(void)
{
    int c = getchar();
    int yesno = (toupper(c) == 'Y');

    while (c != '\n' && c != EOF)
        c = getchar();

    return yesno;
}

int cmdutils_read_file(const char *filename, char **bufptr, size_t *size)
{
    int ret;
    FILE *f = fopen(filename, "rb");

    if (!f) {
        av_log(NULL, AV_LOG_ERROR, "Cannot read file '%s': %s\n", filename,
               strerror(errno));
        return AVERROR(errno);
    }
    fseek(f, 0, SEEK_END);
    *size = ftell(f);
    fseek(f, 0, SEEK_SET);
    *bufptr = av_malloc(*size + 1);
    if (!*bufptr) {
        av_log(NULL, AV_LOG_ERROR, "Could not allocate file buffer\n");
        fclose(f);
        return AVERROR(ENOMEM);
    }
    ret = fread(*bufptr, 1, *size, f);
    if (ret < *size) {
        av_free(*bufptr);
        if (ferror(f)) {
            av_log(NULL, AV_LOG_ERROR, "Error while reading file '%s': %s\n",
                   filename, strerror(errno));
            ret = AVERROR(errno);
        } else
            ret = AVERROR_EOF;
    } else {
        ret = 0;
        (*bufptr)[*size++] = '\0';
    }

    fclose(f);
    return ret;
}

FILE *get_preset_file(char *filename, size_t filename_size,
                      const char *preset_name, int is_path,
                      const char *codec_name)
{
    FILE *f = NULL;
    int i;
    const char *base[3] = { getenv("FFMPEG_DATADIR"),
                            getenv("HOME"),
                            FFMPEG_DATADIR, };

    if (is_path) {
        av_strlcpy(filename, preset_name, filename_size);
        f = fopen(filename, "r");
    } else {
#ifdef _WIN32
        char datadir[MAX_PATH], *ls;
        base[2] = NULL;

        if (GetModuleFileNameA(GetModuleHandleA(NULL), datadir, sizeof(datadir) - 1))
        {
            for (ls = datadir; ls < datadir + strlen(datadir); ls++)
                if (*ls == '\\') *ls = '/';

            if (ls = strrchr(datadir, '/'))
            {
                *ls = 0;
                strncat(datadir, "/ffpresets",  sizeof(datadir) - 1 - strlen(datadir));
                base[2] = datadir;
            }
        }
#endif
        for (i = 0; i < 3 && !f; i++) {
            if (!base[i])
                continue;
            snprintf(filename, filename_size, "%s%s/%s.ffpreset", base[i],
                     i != 1 ? "" : "/.ffmpeg", preset_name);
            f = fopen(filename, "r");
            if (!f && codec_name) {
                snprintf(filename, filename_size,
                         "%s%s/%s-%s.ffpreset",
                         base[i],  i != 1 ? "" : "/.ffmpeg", codec_name,
                         preset_name);
                f = fopen(filename, "r");
            }
        }
    }

    return f;
}

int check_stream_specifier(AVFormatContext *s, AVStream *st, const char *spec)
{
    if (*spec <= '9' && *spec >= '0') /* opt:index */
        return strtol(spec, NULL, 0) == st->index;
    else if (*spec == 'v' || *spec == 'a' || *spec == 's' || *spec == 'd' ||
             *spec == 't') { /* opt:[vasdt] */
        enum AVMediaType type;

        switch (*spec++) {
        case 'v': type = AVMEDIA_TYPE_VIDEO;      break;
        case 'a': type = AVMEDIA_TYPE_AUDIO;      break;
        case 's': type = AVMEDIA_TYPE_SUBTITLE;   break;
        case 'd': type = AVMEDIA_TYPE_DATA;       break;
        case 't': type = AVMEDIA_TYPE_ATTACHMENT; break;
        default: abort(); // never reached, silence warning
        }
        if (type != st->codec->codec_type)
            return 0;
        if (*spec++ == ':') { /* possibly followed by :index */
            int i, index = strtol(spec, NULL, 0);
            for (i = 0; i < s->nb_streams; i++)
                if (s->streams[i]->codec->codec_type == type && index-- == 0)
                   return i == st->index;
            return 0;
        }
        return 1;
    } else if (*spec == 'p' && *(spec + 1) == ':') {
        int prog_id, i, j;
        char *endptr;
        spec += 2;
        prog_id = strtol(spec, &endptr, 0);
        for (i = 0; i < s->nb_programs; i++) {
            if (s->programs[i]->id != prog_id)
                continue;

            if (*endptr++ == ':') {
                int stream_idx = strtol(endptr, NULL, 0);
                return stream_idx >= 0 &&
                    stream_idx < s->programs[i]->nb_stream_indexes &&
                    st->index == s->programs[i]->stream_index[stream_idx];
            }

            for (j = 0; j < s->programs[i]->nb_stream_indexes; j++)
                if (st->index == s->programs[i]->stream_index[j])
                    return 1;
        }
        return 0;
    } else if (!*spec) /* empty specifier, matches everything */
        return 1;

    av_log(s, AV_LOG_ERROR, "Invalid stream specifier: %s.\n", spec);
    return AVERROR(EINVAL);
}

AVDictionary *filter_codec_opts(AVDictionary *opts, AVCodec *codec,
                                AVFormatContext *s, AVStream *st)
{
    AVDictionary    *ret = NULL;
    AVDictionaryEntry *t = NULL;
    int            flags = s->oformat ? AV_OPT_FLAG_ENCODING_PARAM
                                      : AV_OPT_FLAG_DECODING_PARAM;
    char          prefix = 0;
    const AVClass    *cc = avcodec_get_class();

    if (!codec)
        return NULL;

    switch (codec->type) {
    case AVMEDIA_TYPE_VIDEO:
        prefix  = 'v';
        flags  |= AV_OPT_FLAG_VIDEO_PARAM;
        break;
    case AVMEDIA_TYPE_AUDIO:
        prefix  = 'a';
        flags  |= AV_OPT_FLAG_AUDIO_PARAM;
        break;
    case AVMEDIA_TYPE_SUBTITLE:
        prefix  = 's';
        flags  |= AV_OPT_FLAG_SUBTITLE_PARAM;
        break;
    }

    while (t = av_dict_get(opts, "", t, AV_DICT_IGNORE_SUFFIX)) {
        char *p = strchr(t->key, ':');

        /* check stream specification in opt name */
        if (p)
            switch (check_stream_specifier(s, st, p + 1)) {
            case  1: *p = 0; break;
            case  0:         continue;
            default:         return NULL;
            }

        if (av_opt_find(&cc, t->key, NULL, flags, AV_OPT_SEARCH_FAKE_OBJ) ||
            (codec && codec->priv_class &&
             av_opt_find(&codec->priv_class, t->key, NULL, flags,
                         AV_OPT_SEARCH_FAKE_OBJ)))
            av_dict_set(&ret, t->key, t->value, 0);
        else if (t->key[0] == prefix &&
                 av_opt_find(&cc, t->key + 1, NULL, flags,
                             AV_OPT_SEARCH_FAKE_OBJ))
            av_dict_set(&ret, t->key + 1, t->value, 0);

        if (p)
            *p = ':';
    }
    return ret;
}

AVDictionary **setup_find_stream_info_opts(AVFormatContext *s,
                                           AVDictionary *codec_opts)
{
    int i;
    AVDictionary **opts;

    if (!s->nb_streams)
        return NULL;
    opts = av_mallocz(s->nb_streams * sizeof(*opts));
    if (!opts) {
        av_log(NULL, AV_LOG_ERROR,
               "Could not alloc memory for stream options.\n");
        return NULL;
    }
    for (i = 0; i < s->nb_streams; i++)
        opts[i] = filter_codec_opts(codec_opts, avcodec_find_decoder(s->streams[i]->codec->codec_id),
                                    s, s->streams[i]);
    return opts;
}

void *grow_array(void *array, int elem_size, int *size, int new_size)
{
    if (new_size >= INT_MAX / elem_size) {
        av_log(NULL, AV_LOG_ERROR, "Array too big.\n");
        exit_program(1);
    }
    if (*size < new_size) {
        uint8_t *tmp = av_realloc(array, new_size*elem_size);
        if (!tmp) {
            av_log(NULL, AV_LOG_ERROR, "Could not alloc buffer.\n");
            exit_program(1);
        }
        memset(tmp + *size*elem_size, 0, (new_size-*size) * elem_size);
        *size = new_size;
        return tmp;
    }
    return array;
}<|MERGE_RESOLUTION|>--- conflicted
+++ resolved
@@ -817,11 +817,7 @@
             if (p2 && strcmp(p->name, p2->name) == 0) {
                 if (av_codec_is_decoder(p))
                     decode = 1;
-<<<<<<< HEAD
-                if (p->encode || p->encode2)
-=======
                 if (av_codec_is_encoder(p))
->>>>>>> 3faa141d
                     encode = 1;
                 cap |= p->capabilities;
             }
