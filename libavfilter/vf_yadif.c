/*
 * Copyright (C) 2006-2011 Michael Niedermayer <michaelni@gmx.at>
 *               2010      James Darnley <james.darnley@gmail.com>
 *
 * FFmpeg is free software; you can redistribute it and/or modify
 * it under the terms of the GNU General Public License as published by
 * the Free Software Foundation; either version 2 of the License, or
 * (at your option) any later version.
 *
 * FFmpeg is distributed in the hope that it will be useful,
 * but WITHOUT ANY WARRANTY; without even the implied warranty of
 * MERCHANTABILITY or FITNESS FOR A PARTICULAR PURPOSE.  See the
 * GNU General Public License for more details.
 *
 * You should have received a copy of the GNU General Public License along
 * with FFmpeg; if not, write to the Free Software Foundation, Inc.,
 * 51 Franklin Street, Fifth Floor, Boston, MA 02110-1301 USA.
 */

#include "libavutil/avassert.h"
#include "libavutil/cpu.h"
#include "libavutil/common.h"
#include "libavutil/opt.h"
#include "libavutil/pixdesc.h"
#include "avfilter.h"
#include "formats.h"
#include "internal.h"
#include "video.h"
#include "yadif.h"

#undef NDEBUG
#include <assert.h>

typedef struct ThreadData {
    AVFrame *frame;
    int plane;
    int w, h;
    int parity;
    int tff;
} ThreadData;

#define CHECK(j)\
    {   int score = FFABS(cur[mrefs - 1 + (j)] - cur[prefs - 1 - (j)])\
                  + FFABS(cur[mrefs  +(j)] - cur[prefs  -(j)])\
                  + FFABS(cur[mrefs + 1 + (j)] - cur[prefs + 1 - (j)]);\
        if (score < spatial_score) {\
            spatial_score= score;\
            spatial_pred= (cur[mrefs  +(j)] + cur[prefs  -(j)])>>1;\

/* The is_not_edge argument here controls when the code will enter a branch
 * which reads up to and including x-3 and x+3. */

#define FILTER(start, end, is_not_edge) \
    for (x = start;  x < end; x++) { \
        int c = cur[mrefs]; \
        int d = (prev2[0] + next2[0])>>1; \
        int e = cur[prefs]; \
        int temporal_diff0 = FFABS(prev2[0] - next2[0]); \
        int temporal_diff1 =(FFABS(prev[mrefs] - c) + FFABS(prev[prefs] - e) )>>1; \
        int temporal_diff2 =(FFABS(next[mrefs] - c) + FFABS(next[prefs] - e) )>>1; \
        int diff = FFMAX3(temporal_diff0 >> 1, temporal_diff1, temporal_diff2); \
        int spatial_pred = (c+e) >> 1; \
 \
        if (is_not_edge) {\
            int spatial_score = FFABS(cur[mrefs - 1] - cur[prefs - 1]) + FFABS(c-e) \
                              + FFABS(cur[mrefs + 1] - cur[prefs + 1]) - 1; \
            CHECK(-1) CHECK(-2) }} }} \
            CHECK( 1) CHECK( 2) }} }} \
        }\
 \
        if (mode < 2) { \
            int b = (prev2[2 * mrefs] + next2[2 * mrefs])>>1; \
            int f = (prev2[2 * prefs] + next2[2 * prefs])>>1; \
            int max = FFMAX3(d - e, d - c, FFMIN(b - c, f - e)); \
            int min = FFMIN3(d - e, d - c, FFMAX(b - c, f - e)); \
 \
            diff = FFMAX3(diff, min, -max); \
        } \
 \
        if (spatial_pred > d + diff) \
           spatial_pred = d + diff; \
        else if (spatial_pred < d - diff) \
           spatial_pred = d - diff; \
 \
        dst[0] = spatial_pred; \
 \
        dst++; \
        cur++; \
        prev++; \
        next++; \
        prev2++; \
        next2++; \
    }

static void filter_line_c(void *dst1,
                          void *prev1, void *cur1, void *next1,
                          int w, int prefs, int mrefs, int parity, int mode)
{
    uint8_t *dst  = dst1;
    uint8_t *prev = prev1;
    uint8_t *cur  = cur1;
    uint8_t *next = next1;
    int x;
    uint8_t *prev2 = parity ? prev : cur ;
    uint8_t *next2 = parity ? cur  : next;

    /* The function is called with the pointers already pointing to data[3] and
     * with 6 subtracted from the width.  This allows the FILTER macro to be
     * called so that it processes all the pixels normally.  A constant value of
     * true for is_not_edge lets the compiler ignore the if statement. */
    FILTER(0, w, 1)
}

static void filter_edges(void *dst1, void *prev1, void *cur1, void *next1,
                         int w, int prefs, int mrefs, int parity, int mode)
{
    uint8_t *dst  = dst1;
    uint8_t *prev = prev1;
    uint8_t *cur  = cur1;
    uint8_t *next = next1;
    int x;
    uint8_t *prev2 = parity ? prev : cur ;
    uint8_t *next2 = parity ? cur  : next;

    /* Only edge pixels need to be processed here.  A constant value of false
     * for is_not_edge should let the compiler ignore the whole branch. */
    FILTER(0, 3, 0)

    dst  = (uint8_t*)dst1  + w - 3;
    prev = (uint8_t*)prev1 + w - 3;
    cur  = (uint8_t*)cur1  + w - 3;
    next = (uint8_t*)next1 + w - 3;
    prev2 = (uint8_t*)(parity ? prev : cur);
    next2 = (uint8_t*)(parity ? cur  : next);

    FILTER(w - 3, w, 0)
}


static void filter_line_c_16bit(void *dst1,
                                void *prev1, void *cur1, void *next1,
                                int w, int prefs, int mrefs, int parity,
                                int mode)
{
    uint16_t *dst  = dst1;
    uint16_t *prev = prev1;
    uint16_t *cur  = cur1;
    uint16_t *next = next1;
    int x;
    uint16_t *prev2 = parity ? prev : cur ;
    uint16_t *next2 = parity ? cur  : next;
    mrefs /= 2;
    prefs /= 2;

    FILTER(0, w, 1)
}

static void filter_edges_16bit(void *dst1, void *prev1, void *cur1, void *next1,
                               int w, int prefs, int mrefs, int parity, int mode)
{
    uint16_t *dst  = dst1;
    uint16_t *prev = prev1;
    uint16_t *cur  = cur1;
    uint16_t *next = next1;
    int x;
    uint16_t *prev2 = parity ? prev : cur ;
    uint16_t *next2 = parity ? cur  : next;
    mrefs /= 2;
    prefs /= 2;

    FILTER(0, 3, 0)

    dst   = (uint16_t*)dst1  + w - 3;
    prev  = (uint16_t*)prev1 + w - 3;
    cur   = (uint16_t*)cur1  + w - 3;
    next  = (uint16_t*)next1 + w - 3;
    prev2 = (uint16_t*)(parity ? prev : cur);
    next2 = (uint16_t*)(parity ? cur  : next);

    FILTER(w - 3, w, 0)
}

static int filter_slice(AVFilterContext *ctx, void *arg, int jobnr, int nb_jobs)
{
    YADIFContext *s = ctx->priv;
    ThreadData *td  = arg;
    int refs = s->cur->linesize[td->plane];
    int df = (s->csp->comp[td->plane].depth_minus1 + 8) / 8;
    int pix_3 = 3 * df;
    int slice_h = td->h / nb_jobs;
    int slice_start = jobnr * slice_h;
    int slice_end   = (jobnr == nb_jobs - 1) ? td->h : (jobnr + 1) * slice_h;
    int y;

    /* filtering reads 3 pixels to the left/right; to avoid invalid reads,
     * we need to call the c variant which avoids this for border pixels
     */
    for (y = slice_start; y < slice_end; y++) {
        if ((y ^ td->parity) & 1) {
            uint8_t *prev = &s->prev->data[td->plane][y * refs];
            uint8_t *cur  = &s->cur ->data[td->plane][y * refs];
            uint8_t *next = &s->next->data[td->plane][y * refs];
            uint8_t *dst  = &td->frame->data[td->plane][y * td->frame->linesize[td->plane]];
            int     mode  = y == 1 || y + 2 == td->h ? 2 : s->mode;
            s->filter_line(dst + pix_3, prev + pix_3, cur + pix_3,
                           next + pix_3, td->w - 6,
                           y + 1 < td->h ? refs : -refs,
                           y ? -refs : refs,
                           td->parity ^ td->tff, mode);
            s->filter_edges(dst, prev, cur, next, td->w,
                            y + 1 < td->h ? refs : -refs,
                            y ? -refs : refs,
                            td->parity ^ td->tff, mode);
        } else {
            memcpy(&td->frame->data[td->plane][y * td->frame->linesize[td->plane]],
                   &s->cur->data[td->plane][y * refs], td->w * df);
        }
    }
    return 0;
}

static void filter(AVFilterContext *ctx, AVFrame *dstpic,
                   int parity, int tff)
{
    YADIFContext *yadif = ctx->priv;
    ThreadData td = { .frame = dstpic, .parity = parity, .tff = tff };
    int i;

    for (i = 0; i < yadif->csp->nb_components; i++) {
        int w = dstpic->width;
        int h = dstpic->height;

        if (i == 1 || i == 2) {
<<<<<<< HEAD
        /* Why is this not part of the per-plane description thing? */
            w = FF_CEIL_RSHIFT(w, yadif->csp->log2_chroma_w);
            h = FF_CEIL_RSHIFT(h, yadif->csp->log2_chroma_h);
=======
            w >>= yadif->csp->log2_chroma_w;
            h >>= yadif->csp->log2_chroma_h;
>>>>>>> 8a994b74
        }


        td.w       = w;
        td.h       = h;
        td.plane   = i;

        ctx->internal->execute(ctx, filter_slice, &td, NULL, FFMIN(h, ctx->graph->nb_threads));
    }

    emms_c();
}

static int return_frame(AVFilterContext *ctx, int is_second)
{
    YADIFContext *yadif = ctx->priv;
    AVFilterLink *link  = ctx->outputs[0];
    int tff, ret;

    if (yadif->parity == -1) {
        tff = yadif->cur->interlaced_frame ?
              yadif->cur->top_field_first : 1;
    } else {
        tff = yadif->parity ^ 1;
    }

    if (is_second) {
        yadif->out = ff_get_video_buffer(link, link->w, link->h);
        if (!yadif->out)
            return AVERROR(ENOMEM);

        av_frame_copy_props(yadif->out, yadif->cur);
        yadif->out->interlaced_frame = 0;
    }

    filter(ctx, yadif->out, tff ^ !is_second, tff);

    if (is_second) {
        int64_t cur_pts  = yadif->cur->pts;
        int64_t next_pts = yadif->next->pts;

        if (next_pts != AV_NOPTS_VALUE && cur_pts != AV_NOPTS_VALUE) {
            yadif->out->pts = cur_pts + next_pts;
        } else {
            yadif->out->pts = AV_NOPTS_VALUE;
        }
    }
    ret = ff_filter_frame(ctx->outputs[0], yadif->out);

    yadif->frame_pending = (yadif->mode&1) && !is_second;
    return ret;
}

static int filter_frame(AVFilterLink *link, AVFrame *frame)
{
    AVFilterContext *ctx = link->dst;
    YADIFContext *yadif = ctx->priv;

    av_assert0(frame);

    if (yadif->frame_pending)
        return_frame(ctx, 1);

    if (yadif->prev)
        av_frame_free(&yadif->prev);
    yadif->prev = yadif->cur;
    yadif->cur  = yadif->next;
    yadif->next = frame;

    if (!yadif->cur)
        return 0;

    if ((yadif->deint && !yadif->cur->interlaced_frame) || ctx->is_disabled) {
        yadif->out  = av_frame_clone(yadif->cur);
        if (!yadif->out)
            return AVERROR(ENOMEM);

        av_frame_free(&yadif->prev);
        if (yadif->out->pts != AV_NOPTS_VALUE)
            yadif->out->pts *= 2;
        return ff_filter_frame(ctx->outputs[0], yadif->out);
    }

    if (!yadif->prev &&
        !(yadif->prev = av_frame_clone(yadif->cur)))
        return AVERROR(ENOMEM);

    yadif->out = ff_get_video_buffer(ctx->outputs[0], link->w, link->h);
    if (!yadif->out)
        return AVERROR(ENOMEM);

    av_frame_copy_props(yadif->out, yadif->cur);
    yadif->out->interlaced_frame = 0;

    if (yadif->out->pts != AV_NOPTS_VALUE)
        yadif->out->pts *= 2;

    return return_frame(ctx, 0);
}

static int request_frame(AVFilterLink *link)
{
    AVFilterContext *ctx = link->src;
    YADIFContext *yadif = ctx->priv;

    if (yadif->frame_pending) {
        return_frame(ctx, 1);
        return 0;
    }

    do {
        int ret;

        if (yadif->eof)
            return AVERROR_EOF;

        ret  = ff_request_frame(link->src->inputs[0]);

        if (ret == AVERROR_EOF && yadif->cur) {
            AVFrame *next = av_frame_clone(yadif->next);

            if (!next)
                return AVERROR(ENOMEM);

            next->pts = yadif->next->pts * 2 - yadif->cur->pts;

            filter_frame(link->src->inputs[0], next);
            yadif->eof = 1;
        } else if (ret < 0) {
            return ret;
        }
    } while (!yadif->cur);

    return 0;
}

static av_cold void uninit(AVFilterContext *ctx)
{
    YADIFContext *yadif = ctx->priv;

    av_frame_free(&yadif->prev);
    av_frame_free(&yadif->cur );
    av_frame_free(&yadif->next);
}

static int query_formats(AVFilterContext *ctx)
{
    static const enum AVPixelFormat pix_fmts[] = {
        AV_PIX_FMT_YUV420P,
        AV_PIX_FMT_YUV422P,
        AV_PIX_FMT_YUV444P,
        AV_PIX_FMT_YUV410P,
        AV_PIX_FMT_YUV411P,
        AV_PIX_FMT_GRAY8,
        AV_PIX_FMT_YUVJ420P,
        AV_PIX_FMT_YUVJ422P,
        AV_PIX_FMT_YUVJ444P,
        AV_NE( AV_PIX_FMT_GRAY16BE, AV_PIX_FMT_GRAY16LE ),
        AV_PIX_FMT_YUV440P,
        AV_PIX_FMT_YUVJ440P,
        AV_NE( AV_PIX_FMT_YUV420P9BE,  AV_PIX_FMT_YUV420P9LE ),
        AV_NE( AV_PIX_FMT_YUV422P9BE,  AV_PIX_FMT_YUV422P9LE ),
        AV_NE( AV_PIX_FMT_YUV444P9BE,  AV_PIX_FMT_YUV444P9LE ),
        AV_NE( AV_PIX_FMT_YUV420P10BE, AV_PIX_FMT_YUV420P10LE ),
        AV_NE( AV_PIX_FMT_YUV422P10BE, AV_PIX_FMT_YUV422P10LE ),
        AV_NE( AV_PIX_FMT_YUV444P10BE, AV_PIX_FMT_YUV444P10LE ),
        AV_NE( AV_PIX_FMT_YUV420P12BE, AV_PIX_FMT_YUV420P12LE ),
        AV_NE( AV_PIX_FMT_YUV422P12BE, AV_PIX_FMT_YUV422P12LE ),
        AV_NE( AV_PIX_FMT_YUV444P12BE, AV_PIX_FMT_YUV444P12LE ),
        AV_NE( AV_PIX_FMT_YUV420P14BE, AV_PIX_FMT_YUV420P14LE ),
        AV_NE( AV_PIX_FMT_YUV422P14BE, AV_PIX_FMT_YUV422P14LE ),
        AV_NE( AV_PIX_FMT_YUV444P14BE, AV_PIX_FMT_YUV444P14LE ),
        AV_NE( AV_PIX_FMT_YUV420P16BE, AV_PIX_FMT_YUV420P16LE ),
        AV_NE( AV_PIX_FMT_YUV422P16BE, AV_PIX_FMT_YUV422P16LE ),
        AV_NE( AV_PIX_FMT_YUV444P16BE, AV_PIX_FMT_YUV444P16LE ),
        AV_PIX_FMT_YUVA420P,
        AV_PIX_FMT_YUVA422P,
        AV_PIX_FMT_YUVA444P,
        AV_PIX_FMT_NONE
    };

    ff_set_common_formats(ctx, ff_make_format_list(pix_fmts));

    return 0;
}

static int config_props(AVFilterLink *link)
{
    AVFilterContext *ctx = link->src;
    YADIFContext *s = link->src->priv;

    link->time_base.num = link->src->inputs[0]->time_base.num;
    link->time_base.den = link->src->inputs[0]->time_base.den * 2;
    link->w             = link->src->inputs[0]->w;
    link->h             = link->src->inputs[0]->h;

    if(s->mode&1)
        link->frame_rate = av_mul_q(link->src->inputs[0]->frame_rate, (AVRational){2,1});

    if (link->w < 3 || link->h < 3) {
        av_log(ctx, AV_LOG_ERROR, "Video of less than 3 columns or lines is not supported\n");
        return AVERROR(EINVAL);
    }

    s->csp = av_pix_fmt_desc_get(link->format);
    if (s->csp->comp[0].depth_minus1 / 8 == 1) {
        s->filter_line  = filter_line_c_16bit;
        s->filter_edges = filter_edges_16bit;
    } else {
        s->filter_line  = filter_line_c;
        s->filter_edges = filter_edges;
    }

    if (ARCH_X86)
        ff_yadif_init_x86(s);

    return 0;
}


#define OFFSET(x) offsetof(YADIFContext, x)
#define FLAGS AV_OPT_FLAG_VIDEO_PARAM|AV_OPT_FLAG_FILTERING_PARAM

#define CONST(name, help, val, unit) { name, help, 0, AV_OPT_TYPE_CONST, {.i64=val}, INT_MIN, INT_MAX, FLAGS, unit }

static const AVOption yadif_options[] = {
    { "mode",   "specify the interlacing mode", OFFSET(mode), AV_OPT_TYPE_INT, {.i64=YADIF_MODE_SEND_FRAME}, 0, 3, FLAGS, "mode"},
    CONST("send_frame",           "send one frame for each frame",                                     YADIF_MODE_SEND_FRAME,           "mode"),
    CONST("send_field",           "send one frame for each field",                                     YADIF_MODE_SEND_FIELD,           "mode"),
    CONST("send_frame_nospatial", "send one frame for each frame, but skip spatial interlacing check", YADIF_MODE_SEND_FRAME_NOSPATIAL, "mode"),
    CONST("send_field_nospatial", "send one frame for each field, but skip spatial interlacing check", YADIF_MODE_SEND_FIELD_NOSPATIAL, "mode"),

    { "parity", "specify the assumed picture field parity", OFFSET(parity), AV_OPT_TYPE_INT, {.i64=YADIF_PARITY_AUTO}, -1, 1, FLAGS, "parity" },
    CONST("tff",  "assume top field first",    YADIF_PARITY_TFF,  "parity"),
    CONST("bff",  "assume bottom field first", YADIF_PARITY_BFF,  "parity"),
    CONST("auto", "auto detect parity",        YADIF_PARITY_AUTO, "parity"),

    { "deint", "specify which frames to deinterlace", OFFSET(deint), AV_OPT_TYPE_INT, {.i64=YADIF_DEINT_ALL}, 0, 1, FLAGS, "deint" },
    CONST("all",        "deinterlace all frames",                       YADIF_DEINT_ALL,         "deint"),
    CONST("interlaced", "only deinterlace frames marked as interlaced", YADIF_DEINT_INTERLACED,  "deint"),

    {NULL},
};

AVFILTER_DEFINE_CLASS(yadif);

static const AVFilterPad avfilter_vf_yadif_inputs[] = {
    {
        .name             = "default",
        .type             = AVMEDIA_TYPE_VIDEO,
        .filter_frame     = filter_frame,
    },
    { NULL }
};

static const AVFilterPad avfilter_vf_yadif_outputs[] = {
    {
        .name          = "default",
        .type          = AVMEDIA_TYPE_VIDEO,
        .request_frame = request_frame,
        .config_props  = config_props,
    },
    { NULL }
};

AVFilter avfilter_vf_yadif = {
    .name          = "yadif",
    .description   = NULL_IF_CONFIG_SMALL("Deinterlace the input image."),

    .priv_size     = sizeof(YADIFContext),
    .priv_class    = &yadif_class,
    .uninit        = uninit,
    .query_formats = query_formats,

    .inputs    = avfilter_vf_yadif_inputs,
    .outputs   = avfilter_vf_yadif_outputs,
<<<<<<< HEAD
    .flags     = AVFILTER_FLAG_SUPPORT_TIMELINE_INTERNAL,
=======

    .flags     = AVFILTER_FLAG_SLICE_THREADS,
>>>>>>> 8a994b74
};<|MERGE_RESOLUTION|>--- conflicted
+++ resolved
@@ -231,14 +231,8 @@
         int h = dstpic->height;
 
         if (i == 1 || i == 2) {
-<<<<<<< HEAD
-        /* Why is this not part of the per-plane description thing? */
             w = FF_CEIL_RSHIFT(w, yadif->csp->log2_chroma_w);
             h = FF_CEIL_RSHIFT(h, yadif->csp->log2_chroma_h);
-=======
-            w >>= yadif->csp->log2_chroma_w;
-            h >>= yadif->csp->log2_chroma_h;
->>>>>>> 8a994b74
         }
 
 
@@ -515,10 +509,5 @@
 
     .inputs    = avfilter_vf_yadif_inputs,
     .outputs   = avfilter_vf_yadif_outputs,
-<<<<<<< HEAD
-    .flags     = AVFILTER_FLAG_SUPPORT_TIMELINE_INTERNAL,
-=======
-
-    .flags     = AVFILTER_FLAG_SLICE_THREADS,
->>>>>>> 8a994b74
+    .flags     = AVFILTER_FLAG_SUPPORT_TIMELINE_INTERNAL | AVFILTER_FLAG_SLICE_THREADS,
 };